--- conflicted
+++ resolved
@@ -38,20 +38,12 @@
     // Helper Method to find a resource that is different from the given one.
     private TileType getDifferentResource(List<TileType> typesToAvoid) {
         for (TileType t : TileType.values()) {
-<<<<<<< HEAD
-            if (t != typeToAvoid && t != TileType.DESERT) {
-                return t;
-            }
-        }
-        return TileType.DESERT;
-=======
-            if (!typesToAvoid.contains(t) && t != TileType.WASTE) {
+            if (!typesToAvoid.contains(t) && t != TileType.DESERT) {
                 return t;
             }
         }
         // Should not happen in a normal Catan game context
         throw new IllegalStateException("No other resource type found to trade for.");
->>>>>>> fbfcebab
     }
 
 
@@ -68,25 +60,10 @@
     @EnumSource(value = TileType.class, names = {"WOOD", "SHEEP", "WHEAT", "CLAY", "ORE"})
     void canTradeWithFourCorrectResourcesForTwoDifferentShouldReturnTrue(TileType portResource) {
         SpecificResourcePort port = new SpecificResourcePort(portResource);
-<<<<<<< HEAD
-        List<TileType> offered = Arrays.asList(portResource, portResource, portResource, portResource);
-
-        TileType desired1 = getDifferentResource(portResource);
-        TileType desired2 = getDifferentResource(portResource);
-        if (desired1 == desired2) { // ensure they are different
-            for (TileType t : TileType.values()) {
-                if (t != portResource && t != TileType.DESERT && t != desired1) {
-                    desired2 = t;
-                    break;
-                }
-            }
-        }
-=======
         Map<TileType, Integer> offered = Map.of(portResource, 4);
 
         TileType desired1 = getDifferentResource(List.of(portResource));
         TileType desired2 = getDifferentResource(List.of(portResource, desired1));
->>>>>>> fbfcebab
 
         Map<TileType, Integer> desired = Map.of(desired1, 1, desired2, 1);
         assertTrue(port.canTrade(offered, desired), "Trading 4 " + portResource + " for 2 others should be valid.");
