package com.example.cataniaunited.game.board;

import com.example.cataniaunited.exception.GameException;
import com.example.cataniaunited.exception.ui.BuildableLimitReachedException;
import com.example.cataniaunited.exception.ui.InsufficientResourcesException;
import com.example.cataniaunited.exception.ui.NoAdjacentRoadException;
import com.example.cataniaunited.game.BuildRequest;
import com.example.cataniaunited.game.board.ports.Port;
import com.example.cataniaunited.game.board.tile_list_builder.Tile;
import com.example.cataniaunited.game.board.tile_list_builder.TileType;
import com.example.cataniaunited.game.buildings.City;
import com.example.cataniaunited.game.buildings.Settlement;
import com.example.cataniaunited.player.Player;
import com.example.cataniaunited.player.PlayerColor;
import com.fasterxml.jackson.databind.JsonNode;
import com.fasterxml.jackson.databind.node.ObjectNode;
import io.quarkus.test.junit.QuarkusTest;
import org.junit.jupiter.api.Disabled;
import org.junit.jupiter.api.Test;
import org.junit.jupiter.params.ParameterizedTest;
import org.junit.jupiter.params.provider.Arguments;
import org.junit.jupiter.params.provider.MethodSource;

import java.util.List;
import java.util.stream.Stream;

import static org.junit.jupiter.api.Assertions.assertDoesNotThrow;
import static org.junit.jupiter.api.Assertions.assertEquals;
import static org.junit.jupiter.api.Assertions.assertFalse;
import static org.junit.jupiter.api.Assertions.assertNotNull;
import static org.junit.jupiter.api.Assertions.assertThrows;
import static org.junit.jupiter.api.Assertions.assertTrue;
import static org.junit.jupiter.api.Assertions.fail;
import static org.mockito.ArgumentMatchers.any;
import static org.mockito.ArgumentMatchers.anyString;
import static org.mockito.ArgumentMatchers.eq;
import static org.mockito.Mockito.doReturn;
import static org.mockito.Mockito.spy;
import static org.mockito.Mockito.verify;
import static org.mockito.Mockito.when;

@QuarkusTest
class GameBoardTest {
    @Test
    void calculateSizeOfBoardThrowsForZeroPlayers() {
        assertThrows(IllegalArgumentException.class, () -> {
            new GameBoard(0);
        }, "Should throw for 0 players");
    }

    @Test
    void calculateSizeOfBoardThrowsForNegativePlayers() {
        assertThrows(IllegalArgumentException.class, () -> {
            new GameBoard(-1);
        }, "Should throw for negative players");
    }

    @Test
    void calculateSizeOfBoardThrowsForOnePlayer() {
        assertThrows(IllegalArgumentException.class, () -> {
            new GameBoard(1);
        }, "Should throw for one player");
    }

    @Test
    void calculateSizeOfBoardReturns3For2Players() {
        assertEquals(3, GameBoard.calculateSizeOfBoard(2));
    }

    @Test
    void calculateSizeOfBoardReturns3For3Players() {
        assertEquals(3, GameBoard.calculateSizeOfBoard(3));
    }

    @Test
    void calculateSizeOfBoardReturns3For4Players() {
        assertEquals(3, GameBoard.calculateSizeOfBoard(4));
    }

    @Test
    void calculateSizeOfBoardReturns4For5Players() {
        assertEquals(4, GameBoard.calculateSizeOfBoard(5));
    }

    @Test
    void calculateSizeOfBoardReturns4For6Players() {
        assertEquals(4, GameBoard.calculateSizeOfBoard(6));
    }

    @Test
    void calculateSizeOfBoardReturns5For7Players() {
        assertEquals(5, GameBoard.calculateSizeOfBoard(7));
    }

    @Test
    void calculateSizeOfBoardReturns5For8Players() {
        assertEquals(5, GameBoard.calculateSizeOfBoard(8));
    }

    @Test
    void calculateSizeOfBoardUsesFormulaFor9Players() {
        assertEquals(5, GameBoard.calculateSizeOfBoard(9));
    }

    @Test
    void calculateSizeOfBoardUsesFormulaFor12Players() {
        assertEquals(5, GameBoard.calculateSizeOfBoard(12));
    }

    @ParameterizedTest
    @MethodSource("playerCountProvider")
    void constructorExecutesGenerationSuccessfullyForValidPlayerCount(int playerCount) {
        GameBoard gameBoard = null;

        // Since the generation happens in the constructor we can't mock it,
        // therefore we integration test and assert a valid internal state after generation
        try {
            gameBoard = assertDoesNotThrow(() -> new GameBoard(playerCount),
                    "Board generation failed unexpectedly for " + playerCount + " players.");
        } catch (Exception e) {
            // Log the actual exception if assertDoesNotThrow isn't available or for more detail
            fail("GameBoard constructor threw an unexpected exception.");
        }

        assertNotNull(gameBoard, "GameBoard instance should be created");
        assertEquals(GameBoard.calculateSizeOfBoard(playerCount), gameBoard.sizeOfBoard, "Internal board size should be set correctly");

        List<Tile> tiles = gameBoard.getTileList();
        List<BuildingSite> graph = gameBoard.getBuildingSitePositionGraph();
        List<Port> ports = gameBoard.portList;

        // More Detailed tests have been conducted in the respective test classes
        assertNotNull(tiles, "Generated tile list should not be null");
        assertNotNull(graph, "Generated settlement graph should not be null");
        assertFalse(tiles.isEmpty(), "Generated tile list should not be empty");
        assertFalse(graph.isEmpty(), "Generated settlement graph should not be empty");
        assertFalse(ports.isEmpty(), "Generated Port List should not be empty");
    }

    static Stream<Arguments> playerCountProvider() {
        return Stream.of(
                Arguments.of(2),
                Arguments.of(3),
                Arguments.of(4),
                Arguments.of(5),
                Arguments.of(6),
                Arguments.of(7),
                Arguments.of(8),
                Arguments.of(9),
                Arguments.of(10)
        );
    }

    @Test
    void generateBoardThrowsExceptionIfGeneratingGraphBeforeTileList() {
        GameBoard gameBoard = new GameBoard(4);
        gameBoard.tileList = null;
        assertThrows(IllegalStateException.class,
                gameBoard::generateBoard,
                "Should throw for undefined tileList players"
        );
    }

    @Disabled("BenchmarkTest Tests how many Players theoretically can play a game, doesn't test functionality, therefore disabled")
    @ParameterizedTest
    @MethodSource("benchMarkTestProvider")
    void benchMarkTest(int playerCount) {
        try {
            new GameBoard(playerCount);
        } catch (OutOfMemoryError e) {
            fail("Out of Memory");
        }

    }

    static Stream<Arguments> benchMarkTestProvider() {
        return Stream.of(
                Arguments.of(2),
                Arguments.of(3),
                Arguments.of(4),
                Arguments.of(5),
                Arguments.of(6),
                Arguments.of(7),
                Arguments.of(8),
                Arguments.of(10),
                Arguments.of(100),
                Arguments.of(1000),
                Arguments.of(10000),
                Arguments.of(100000)
        );
    }

    @Test
    void testPlaceSettlement() throws GameException {
        Player player = new Player();
        player.receiveResource(TileType.WOOD, 1);
        player.receiveResource(TileType.CLAY, 1);
        player.receiveResource(TileType.WHEAT, 1);
        player.receiveResource(TileType.SHEEP, 1);
        String playerId = player.getUniqueId();
        GameBoard gameBoard = new GameBoard(2);
        var settlementPosition = gameBoard.getBuildingSitePositionGraph().get(0);
        Road road = settlementPosition.roads.get(0);
        road.setOwner(player);

        var buildRequest = new BuildRequest(player, PlayerColor.LIGHT_ORANGE, settlementPosition.getId(), false, 2);
        gameBoard.placeSettlement(buildRequest);
        assertNotNull(settlementPosition.building);
        assertEquals(Settlement.class, settlementPosition.building.getClass());
        assertEquals(playerId, settlementPosition.building.getPlayer().getUniqueId());
    }

    @Test
    void placeSettlementShouldThrowExceptionIfPositionIsLessThanZero() {
        GameBoard gameBoard = new GameBoard(2);
        Player player = new Player("Player1");
        player.receiveResource(TileType.WOOD, 1);
        player.receiveResource(TileType.CLAY, 1);
        player.receiveResource(TileType.WHEAT, 1);
        player.receiveResource(TileType.SHEEP, 1);
        var buildRequest = new BuildRequest(player, PlayerColor.LIGHT_ORANGE, -1, false, 2);
        GameException ge = assertThrows(GameException.class, () -> gameBoard.placeSettlement(buildRequest));
        assertEquals("Settlement position not found: id = %s".formatted(-1), ge.getMessage());
    }

    @Test
    void testSetAndGetLongestRoad() {
        GameBoard gameBoard = new GameBoard(2);
        String expectedPlayerId = "p1_has_the_longest_road";
        int expectedLength = 10;
        gameBoard.setLongestRoad(expectedPlayerId, expectedLength);
        assertEquals(expectedLength, gameBoard.getLongestRoadLength(), "The getter for road length should return the value that was set.");
        assertEquals(expectedPlayerId, gameBoard.getLongestRoadPlayerId(), "The getter for the player ID should return the value that was set.");
    }

    @Test
    void placeSettlementShouldThrowExceptionIfPositionIsBiggerThanSize() {
        GameBoard gameBoard = new GameBoard(2);
        int positionId = gameBoard.getBuildingSitePositionGraph().size() + 1;
        Player player = new Player("Player1");
        player.receiveResource(TileType.WOOD, 1);
        player.receiveResource(TileType.CLAY, 1);
        player.receiveResource(TileType.WHEAT, 1);
        player.receiveResource(TileType.SHEEP, 1);
        var buildRequest = new BuildRequest(player, PlayerColor.LIGHT_ORANGE, positionId, false, 2);
        GameException ge = assertThrows(GameException.class, () -> gameBoard.placeSettlement(buildRequest));
        assertEquals("Settlement position not found: id = %s".formatted(positionId), ge.getMessage());
    }

    @Test
    void placeSettlementShouldThrowExceptionIfPlayerIsNull() {
        GameBoard gameBoard = new GameBoard(2);
        int positionId = gameBoard.getBuildingSitePositionGraph().get(0).getId();
        var buildRequest = new BuildRequest(null, PlayerColor.LIGHT_ORANGE, positionId, false, 2);
        GameException ge = assertThrows(GameException.class, () -> gameBoard.placeSettlement(buildRequest));
        assertEquals("Owner of building must not be empty", ge.getMessage());
    }

    @Test
    void placeSettlementShouldThrowExceptionIfMaxLimitIsReached() {
        GameBoard gameBoard = spy(new GameBoard(2));
        int positionId = gameBoard.getBuildingSitePositionGraph().size() + 1;
        Player player = new Player("Player1");
        player.receiveResource(TileType.WOOD, 1);
        player.receiveResource(TileType.CLAY, 1);
        player.receiveResource(TileType.WHEAT, 1);
        player.receiveResource(TileType.SHEEP, 1);
        doReturn(5L).when(gameBoard).getPlayerStructureCount(player.getUniqueId(), Settlement.class);
        var buildRequest = new BuildRequest(player, PlayerColor.LIGHT_ORANGE, positionId, false, 2);
        GameException ge = assertThrows(BuildableLimitReachedException.class, () -> gameBoard.placeSettlement(buildRequest));

        assertEquals("You've reached the %s limit of %s!".formatted(Settlement.class.getSimpleName(), 5), ge.getMessage());
        verify(gameBoard).getPlayerStructureCount(player.getUniqueId(), Settlement.class);
    }

    @Test
    void placeCityShouldThrowExceptionIfMaxLimitIsReached() {
        GameBoard gameBoard = spy(new GameBoard(2));
        int positionId = gameBoard.getBuildingSitePositionGraph().size() + 1;
        Player player = new Player("Player1");
        player.receiveResource(TileType.ORE, 3);
        player.receiveResource(TileType.WHEAT, 2);
        doReturn(4L).when(gameBoard).getPlayerStructureCount(player.getUniqueId(), City.class);
        var buildRequest = new BuildRequest(player, PlayerColor.LIGHT_ORANGE, positionId, false, 2);
        GameException ge = assertThrows(BuildableLimitReachedException.class, () -> gameBoard.placeCity(buildRequest));

        assertEquals("You've reached the %s limit of %s!".formatted(City.class.getSimpleName(), 4), ge.getMessage());
        verify(gameBoard).getPlayerStructureCount(player.getUniqueId(), City.class);
    }

    @Test
    void placeBuildingShouldThrowExceptionIfPlayerDoesNotHaveResources() {
        GameBoard gameBoard = new GameBoard(2);
        int positionId = gameBoard.getBuildingSitePositionGraph().get(0).getId();
        Player mockPlayer = spy(new Player("Player1"));
        when(mockPlayer.getResourceCount(any(TileType.class))).thenReturn(0);
        var buildRequest = new BuildRequest(mockPlayer, PlayerColor.LIGHT_ORANGE, positionId, false, 2);
        GameException ge = assertThrows(InsufficientResourcesException.class, () -> gameBoard.placeSettlement(buildRequest));
        assertEquals("Insufficient resources!", ge.getMessage());
    }

    @Test
    void testPlaceRoad() throws GameException {
        GameBoard gameBoard = spy(new GameBoard(2));
        Player player = new Player("Player1");

        //Place first road with isSetupRound true
        var road = gameBoard.roadList.get(0);
        var buildRequest = new BuildRequest(player, PlayerColor.LIGHT_ORANGE, road.getId(), true, 2);
        gameBoard.placeRoad(buildRequest);
        assertEquals(player, road.getOwner());
        assertEquals(PlayerColor.LIGHT_ORANGE, road.getColor());

        //Place second road with isSetupRound false
        player.receiveResource(TileType.WOOD, 1);
        player.receiveResource(TileType.CLAY, 1);
        var road2 = gameBoard.roadList.get(1);
        buildRequest = new BuildRequest(player, PlayerColor.LIGHT_ORANGE, road2.getId());
        gameBoard.placeRoad(buildRequest);
        assertEquals(player, road2.getOwner());
        assertEquals(PlayerColor.LIGHT_ORANGE, road2.getColor());
    }

    @Test
    void placeRoadShouldThrowExceptionIfRoadIdIsLessThanZero() {
        GameBoard gameBoard = new GameBoard(2);
        var buildRequest = new BuildRequest(new Player("Player1"), PlayerColor.LIGHT_ORANGE, -1, false, 2);
        GameException ge = assertThrows(GameException.class, () -> gameBoard.placeRoad(buildRequest));
        assertEquals("Road not found: id = %s".formatted(-1), ge.getMessage());
    }

    @Test
    void placeRoadShouldThrowExceptionIfRoadIdIsGreaterThanSize() {
        GameBoard gameBoard = new GameBoard(2);
        int roadId = gameBoard.roadList.size() + 1;
        var buildRequest = new BuildRequest(new Player("Player1"), PlayerColor.LIGHT_ORANGE, roadId, false, 2);
        GameException ge = assertThrows(GameException.class, () -> gameBoard.placeRoad(buildRequest));
        assertEquals("Road not found: id = %s".formatted(roadId), ge.getMessage());
    }

    @Test
    void placeRoadShouldThrowExceptionIfPlayerIsNull() {
        GameBoard gameBoard = new GameBoard(2);
        var road = gameBoard.roadList.get(0);
        var buildRequest = new BuildRequest(null, PlayerColor.LIGHT_ORANGE, road.getId(), false, 2);
        GameException ge = assertThrows(GameException.class, () -> gameBoard.placeRoad(buildRequest));
        assertEquals("Player must not be null", ge.getMessage());
    }

    @Test
    void placeRoadShouldThrowExceptionIfMaxLimitIsReached() {
        GameBoard gameBoard = spy(new GameBoard(2));
        var road = gameBoard.roadList.get(0);
        var player = new Player("Player1");
        player.receiveResource(TileType.WOOD, 1);
        player.receiveResource(TileType.CLAY, 1);
        doReturn((long) road.getBuildLimit()).when(gameBoard).getPlayerStructureCount(anyString(), eq(Road.class));
        var buildRequest = new BuildRequest(player, PlayerColor.LIGHT_ORANGE, road.getId(), true, 2);
        GameException ge = assertThrows(BuildableLimitReachedException.class, () -> gameBoard.placeRoad(buildRequest));
        assertEquals("You've reached the %s limit of %s!".formatted(Road.class.getSimpleName(), road.getBuildLimit()), ge.getMessage());
    }

    @Test
    void placeRoadShouldThrowExceptionIfNoRoadIsAdjacent() {
        GameBoard gameBoard = spy(new GameBoard(2));
        var road = gameBoard.roadList.get(0);
        var player = new Player("Player1");
        player.receiveResource(TileType.WOOD, 1);
        player.receiveResource(TileType.CLAY, 1);
        var buildRequest = new BuildRequest(player, PlayerColor.LIGHT_ORANGE, road.getId());
        GameException ge = assertThrows(NoAdjacentRoadException.class, () -> gameBoard.placeRoad(buildRequest));
        assertEquals("No adjacent roads found", ge.getMessage());
    }

    @Test
    void testInitialRobberOnDesertTile(){
        GameBoard gameBoard = spy(new GameBoard(4));
<<<<<<< HEAD
        int robberTileId = gameBoard.getRobberTileId();
        Tile robberTile = gameBoard.getTileList().stream()
                .filter(tile -> tile.getId() == robberTileId)
                .findFirst()
                .orElseThrow();
=======
        Tile robberTile = gameBoard.getRobberTile();
>>>>>>> b0c7cbbe
        assertEquals(TileType.WASTE, robberTile.getType(), "Robber must start on the desert tile.");
    }

    @Test
    void placeRobberBlocksNewTileAndReleasesOld(){
        GameBoard gameBoard = spy(new GameBoard(4));
<<<<<<< HEAD
        int oldRobberTileId = gameBoard.getRobberTileId();
=======
        int oldRobberTileId = gameBoard.getRobberTile().getId();
>>>>>>> b0c7cbbe
        Tile oldRobberTile = gameBoard.getTileList().stream()
                .filter(tile -> tile.getId() == oldRobberTileId)
                .findFirst()
                .orElseThrow();

        Tile newRobberTile = gameBoard.getTileList().stream()
                .filter(tile -> tile.getType() != TileType.WASTE)
<<<<<<< HEAD
                .filter(tile -> tile.getId() != oldRobberTileId)
=======
                .filter(tile -> tile.getId() != oldRobberTile.getId())
>>>>>>> b0c7cbbe
                .findFirst()
                .orElseThrow();

        gameBoard.placeRobber(newRobberTile.getId());

<<<<<<< HEAD
        assertEquals(newRobberTile.getId(), gameBoard.getRobberTileId(), "Robber should be placed to the new tile.");
=======
        assertEquals(newRobberTile, gameBoard.getRobberTile(), "Robber should be placed to the new tile.");
>>>>>>> b0c7cbbe

        //Check that old robber tile is subscribed again (producing again)
        assertTrue(gameBoard.isTileProducing(oldRobberTile), "Old tile must have subscribers again.");

        //Check that new robber tile has no subscribers (blocked)
        assertFalse(gameBoard.isTileProducing(newRobberTile), "New tile must not have subscribers");
    }

    @Test
    void testUpdateOfPlayerStructures() throws GameException {
        GameBoard gameBoard = spy(new GameBoard(2));
        BuildingSite buildingSite1 = gameBoard.getBuildingSitePositionGraph().get(0);
        BuildingSite buildingSite2 = gameBoard.getBuildingSitePositionGraph().get(9);
        Road road1 = buildingSite1.getRoads().get(0);
        Road road2 = buildingSite2.getRoads().get(1);
        int buildingSite1Id = buildingSite1.getId();
        int buildingSite2Id = buildingSite2.getId();
        Player player = new Player("Player1");
        player.receiveResource(TileType.WOOD, 4);
        player.receiveResource(TileType.CLAY, 4);
        player.receiveResource(TileType.SHEEP, 2);
        player.receiveResource(TileType.ORE, 3);
        player.receiveResource(TileType.WHEAT, 4);

        var roadCount = gameBoard.getPlayerStructureCount(player.getUniqueId(), Road.class);
        var cityCount = gameBoard.getPlayerStructureCount(player.getUniqueId(), City.class);
        var settlementCount = gameBoard.getPlayerStructureCount(player.getUniqueId(), Settlement.class);

        assertEquals(0, roadCount);
        assertEquals(0, cityCount);
        assertEquals(0, settlementCount);

        var buildRequest = new BuildRequest(player, PlayerColor.LIGHT_ORANGE, road1.getId(), true, 2);
        gameBoard.placeRoad(buildRequest);

        roadCount = gameBoard.getPlayerStructureCount(player.getUniqueId(), Road.class);
        cityCount = gameBoard.getPlayerStructureCount(player.getUniqueId(), City.class);
        settlementCount = gameBoard.getPlayerStructureCount(player.getUniqueId(), Settlement.class);

        assertEquals(1, roadCount);
        assertEquals(0, cityCount);
        assertEquals(0, settlementCount);

        buildRequest = new BuildRequest(player, PlayerColor.LIGHT_ORANGE, buildingSite1Id, true, 2);
        gameBoard.placeSettlement(buildRequest);

        roadCount = gameBoard.getPlayerStructureCount(player.getUniqueId(), Road.class);
        cityCount = gameBoard.getPlayerStructureCount(player.getUniqueId(), City.class);
        settlementCount = gameBoard.getPlayerStructureCount(player.getUniqueId(), Settlement.class);

        assertEquals(1, roadCount);
        assertEquals(0, cityCount);
        assertEquals(1, settlementCount);

        buildRequest = new BuildRequest(player, PlayerColor.LIGHT_ORANGE, road2.getId(), true, 2);
        gameBoard.placeRoad(buildRequest);

        roadCount = gameBoard.getPlayerStructureCount(player.getUniqueId(), Road.class);
        cityCount = gameBoard.getPlayerStructureCount(player.getUniqueId(), City.class);
        settlementCount = gameBoard.getPlayerStructureCount(player.getUniqueId(), Settlement.class);

        assertEquals(2, roadCount);
        assertEquals(0, cityCount);
        assertEquals(1, settlementCount);

        buildRequest = new BuildRequest(player, PlayerColor.LIGHT_ORANGE, buildingSite2Id, true, 2);
        gameBoard.placeSettlement(buildRequest);

        roadCount = gameBoard.getPlayerStructureCount(player.getUniqueId(), Road.class);
        cityCount = gameBoard.getPlayerStructureCount(player.getUniqueId(), City.class);
        settlementCount = gameBoard.getPlayerStructureCount(player.getUniqueId(), Settlement.class);

        assertEquals(2, roadCount);
        assertEquals(0, cityCount);
        assertEquals(2, settlementCount);

        buildRequest = new BuildRequest(player, PlayerColor.LIGHT_ORANGE, buildingSite1Id, true, 2);
        gameBoard.placeCity(buildRequest);

        roadCount = gameBoard.getPlayerStructureCount(player.getUniqueId(), Road.class);
        cityCount = gameBoard.getPlayerStructureCount(player.getUniqueId(), City.class);
        settlementCount = gameBoard.getPlayerStructureCount(player.getUniqueId(), Settlement.class);

        assertEquals(2, roadCount);
        assertEquals(1, cityCount);
        assertEquals(1, settlementCount);
    }


    @Test
    void testGetJsonStructure() {
        int playerCount = 2; // Use a simple case
        GameBoard gameBoard = new GameBoard(playerCount);
        int expectedSize = GameBoard.calculateSizeOfBoard(playerCount);

        ObjectNode boardJson = gameBoard.getJson();

        assertNotNull(boardJson, "getJson() should return a non-null ObjectNode");

        // Check top-level keys exist
        assertTrue(boardJson.has("tiles"), "JSON should contain 'tiles' field");
        assertTrue(boardJson.has("settlementPositions"), "JSON should contain 'settlementPositions' field");
        assertTrue(boardJson.has("roads"), "JSON should contain 'roads' field");
        assertTrue(boardJson.has("ports"), "JSON should contain 'ports' field");
        assertTrue(boardJson.has("ringsOfBoard"), "JSON should contain 'ringsOfBoard' field");
        assertTrue(boardJson.has("sizeOfHex"), "JSON should contain 'sizeOfHex' field");

        // Check metadata values
        assertEquals(expectedSize, boardJson.get("ringsOfBoard").asInt(), "ringsOfBoard should match calculated board size");
        assertEquals(GameBoard.DEFAULT_TILES_PER_PLAYER_GOAL, boardJson.get("sizeOfHex").asInt(), "sizeOfHex should match the constant");

        // Check array types
        assertTrue(boardJson.get("tiles").isArray(), "'tiles' field should be a JSON array");
        assertTrue(boardJson.get("settlementPositions").isArray(), "'settlementPositions' field should be a JSON array");
        assertTrue(boardJson.get("roads").isArray(), "'roads' field should be a JSON array");
        assertTrue(boardJson.get("ports").isArray(), "'ports' field should be a JSON array");
    }

    @Test
    void testGetJsonContentSize() {
        int playerCount = 3; // Use a different simple case
        GameBoard gameBoard = new GameBoard(playerCount);

        // Get the generated lists for size comparison
        List<Tile> expectedTiles = gameBoard.getTileList();
        List<BuildingSite> expectedPositions = gameBoard.getBuildingSitePositionGraph();
        List<Road> expectedRoads = gameBoard.getRoadList();
        List<Port> expectedPorts = gameBoard.portList;

        assertNotNull(expectedTiles, "Internal tile list should exist");
        assertNotNull(expectedPositions, "Internal position list should exist");
        assertNotNull(expectedRoads, "Internal road list should exist");
        assertNotNull(expectedPorts, "Internal Port list should exist");

        // Get the JSON
        ObjectNode boardJson = gameBoard.getJson();
        assertNotNull(boardJson);

        // Get the arrays from JSON
        JsonNode tilesNode = boardJson.get("tiles");
        JsonNode positionsNode = boardJson.get("settlementPositions");
        JsonNode roadsNode = boardJson.get("roads");
        JsonNode portsNode = boardJson.get("ports");

        assertTrue(tilesNode.isArray(), "'tiles' node should be an array");
        assertTrue(positionsNode.isArray(), "'settlementPositions' node should be an array");
        assertTrue(roadsNode.isArray(), "'roads' node should be an array");
        assertTrue(portsNode.isArray(), "'ports' node should be an array");

        // Compare sizes
        assertEquals(expectedTiles.size(), tilesNode.size(), "JSON tiles array size should match internal list size");
        assertEquals(expectedPositions.size(), positionsNode.size(), "JSON positions array size should match internal list size");
        assertEquals(expectedRoads.size(), roadsNode.size(), "JSON roads array size should match internal list size");
        assertEquals(expectedPorts.size(), portsNode.size(), "JSON roads array size should match internal list size");

        // Optional: Basic check of first element structure (relies on individual toJson tests)
        if (!expectedTiles.isEmpty()) {
            assertTrue(tilesNode.get(0).has("id"), "First tile JSON should have an 'id'");
            assertTrue(tilesNode.get(0).has("type"), "First tile JSON should have a 'type'");
        }
        if (!expectedPositions.isEmpty()) {
            assertTrue(positionsNode.get(0).has("id"), "First position JSON should have an 'id'");
            assertTrue(positionsNode.get(0).has("coordinates"), "First position JSON should have 'coordinates'");
        }
        if (!expectedRoads.isEmpty()) {
            assertTrue(roadsNode.get(0).has("id"), "First road JSON should have an 'id'");
            assertTrue(roadsNode.get(0).has("owner"), "First road JSON should have an 'owner'");
        }
    }

    /**
     * Test for debugging Purposes, generates a GameBoard and Passes Automatically. Used to get information of a generated board
     * For example an example JSON ...
     */
    @Disabled("For Debugging Purposes")
    @Test
    void debuggingTest() {
        GameBoard board = new GameBoard(4);
        board.generateBoard();
        assertTrue(true);
    }
}<|MERGE_RESOLUTION|>--- conflicted
+++ resolved
@@ -375,26 +375,14 @@
     @Test
     void testInitialRobberOnDesertTile(){
         GameBoard gameBoard = spy(new GameBoard(4));
-<<<<<<< HEAD
-        int robberTileId = gameBoard.getRobberTileId();
-        Tile robberTile = gameBoard.getTileList().stream()
-                .filter(tile -> tile.getId() == robberTileId)
-                .findFirst()
-                .orElseThrow();
-=======
         Tile robberTile = gameBoard.getRobberTile();
->>>>>>> b0c7cbbe
         assertEquals(TileType.WASTE, robberTile.getType(), "Robber must start on the desert tile.");
     }
 
     @Test
     void placeRobberBlocksNewTileAndReleasesOld(){
         GameBoard gameBoard = spy(new GameBoard(4));
-<<<<<<< HEAD
-        int oldRobberTileId = gameBoard.getRobberTileId();
-=======
         int oldRobberTileId = gameBoard.getRobberTile().getId();
->>>>>>> b0c7cbbe
         Tile oldRobberTile = gameBoard.getTileList().stream()
                 .filter(tile -> tile.getId() == oldRobberTileId)
                 .findFirst()
@@ -402,21 +390,13 @@
 
         Tile newRobberTile = gameBoard.getTileList().stream()
                 .filter(tile -> tile.getType() != TileType.WASTE)
-<<<<<<< HEAD
-                .filter(tile -> tile.getId() != oldRobberTileId)
-=======
                 .filter(tile -> tile.getId() != oldRobberTile.getId())
->>>>>>> b0c7cbbe
                 .findFirst()
                 .orElseThrow();
 
         gameBoard.placeRobber(newRobberTile.getId());
 
-<<<<<<< HEAD
-        assertEquals(newRobberTile.getId(), gameBoard.getRobberTileId(), "Robber should be placed to the new tile.");
-=======
         assertEquals(newRobberTile, gameBoard.getRobberTile(), "Robber should be placed to the new tile.");
->>>>>>> b0c7cbbe
 
         //Check that old robber tile is subscribed again (producing again)
         assertTrue(gameBoard.isTileProducing(oldRobberTile), "Old tile must have subscribers again.");
