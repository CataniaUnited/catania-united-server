package com.example.cataniaunited.game.board;

import com.example.cataniaunited.exception.GameException;
import com.example.cataniaunited.game.board.tile_list_builder.Tile;
import com.example.cataniaunited.game.buildings.Settlement;
import com.example.cataniaunited.player.PlayerColor;
import com.fasterxml.jackson.databind.JsonNode;
import com.fasterxml.jackson.databind.node.ObjectNode;
import io.quarkus.test.junit.QuarkusTest;
import org.junit.jupiter.api.Disabled;
import org.junit.jupiter.api.Test;
import org.junit.jupiter.params.ParameterizedTest;
import org.junit.jupiter.params.provider.Arguments;
import org.junit.jupiter.params.provider.MethodSource;

import java.util.List;
import java.util.stream.Stream;

import static org.junit.jupiter.api.Assertions.assertDoesNotThrow;
import static org.junit.jupiter.api.Assertions.assertEquals;
import static org.junit.jupiter.api.Assertions.assertFalse;
import static org.junit.jupiter.api.Assertions.assertNotNull;
import static org.junit.jupiter.api.Assertions.assertThrows;
import static org.junit.jupiter.api.Assertions.assertTrue;
import static org.junit.jupiter.api.Assertions.fail;

@QuarkusTest
class GameBoardTest {
    @Test
    void calculateSizeOfBoardThrowsForZeroPlayers() {
        assertThrows(IllegalArgumentException.class, () -> {
            new GameBoard(0);
        }, "Should throw for 0 players");
    }

    @Test
    void calculateSizeOfBoardThrowsForNegativePlayers() {
        assertThrows(IllegalArgumentException.class, () -> {
            new GameBoard(-1);
        }, "Should throw for negative players");
    }

    @Test
    void calculateSizeOfBoardThrowsForOnePlayer() {
        assertThrows(IllegalArgumentException.class, () -> {
            new GameBoard(1);
        }, "Should throw for one player");
    }

    @Test
    void calculateSizeOfBoardReturns3For2Players() {
        assertEquals(3, GameBoard.calculateSizeOfBoard(2));
    }

    @Test
    void calculateSizeOfBoardReturns3For3Players() {
        assertEquals(3, GameBoard.calculateSizeOfBoard(3));
    }

    @Test
    void calculateSizeOfBoardReturns3For4Players() {
        assertEquals(3, GameBoard.calculateSizeOfBoard(4));
    }

    @Test
    void calculateSizeOfBoardReturns4For5Players() {
        assertEquals(4, GameBoard.calculateSizeOfBoard(5));
    }

    @Test
    void calculateSizeOfBoardReturns4For6Players() {
        assertEquals(4, GameBoard.calculateSizeOfBoard(6));
    }

    @Test
    void calculateSizeOfBoardReturns5For7Players() {
        assertEquals(5, GameBoard.calculateSizeOfBoard(7));
    }

    @Test
    void calculateSizeOfBoardReturns5For8Players() {
        assertEquals(5, GameBoard.calculateSizeOfBoard(8));
    }

    @Test
    void calculateSizeOfBoardUsesFormulaFor9Players() {
        assertEquals(5, GameBoard.calculateSizeOfBoard(9));
    }

    @Test
    void calculateSizeOfBoardUsesFormulaFor12Players() {
        assertEquals(5, GameBoard.calculateSizeOfBoard(12));
    }

    @ParameterizedTest
    @MethodSource("playerCountProvider")
    void constructorExecutesGenerationSuccessfullyForValidPlayerCount(int playerCount) {
        GameBoard gameBoard = null;

        // Since the generation happens in the constructor we can't mock it,
        // therefore we integration test and assert a valid internal state after generation
        try {
            gameBoard = assertDoesNotThrow(() -> new GameBoard(playerCount),
                    "Board generation failed unexpectedly for " + playerCount + " players.");
        } catch (Exception e) {
            // Log the actual exception if assertDoesNotThrow isn't available or for more detail
            System.err.println("GameBoard constructor failed: " + e.getMessage());
            fail("GameBoard constructor threw an unexpected exception.");
        }

<<<<<<< HEAD
=======

>>>>>>> 11c7848d
        assertNotNull(gameBoard, "GameBoard instance should be created");
        assertEquals(GameBoard.calculateSizeOfBoard(playerCount), gameBoard.sizeOfBoard, "Internal board size should be set correctly");

        List<Tile> tiles = gameBoard.getTileList();
        List<SettlementPosition> graph = gameBoard.getSettlementPositionGraph();

        // More Detailed tests have been conducted in the respective test classes
        assertNotNull(tiles, "Generated tile list should not be null");
        assertNotNull(graph, "Generated settlement graph should not be null");
        assertFalse(tiles.isEmpty(), "Generated tile list should not be empty");
        assertFalse(graph.isEmpty(), "Generated settlement graph should not be empty");
    }

    static Stream<Arguments> playerCountProvider() {
        return Stream.of(
                Arguments.of(2),
                Arguments.of(3),
                Arguments.of(4),
                Arguments.of(5),
                Arguments.of(6),
                Arguments.of(7),
                Arguments.of(8),
                Arguments.of(9),
                Arguments.of(10)
        );
    }

    @Test
    void generateBoardThrowsExceptionIfGeneratingGraphBeforeTileList() {
        GameBoard gameBoard = new GameBoard(4);
        gameBoard.tileList = null;
        assertThrows(IllegalStateException.class,
                gameBoard::generateBoard,
                "Should throw for undefined tileList players"
        );
    }

    @Disabled("BenchmarkTest Tests how many Players theoretically can play a game, doesn't test functionality, therefore disabled")
    @ParameterizedTest
    @MethodSource("benchMarkTestProvider")
    void benchMarkTest(int sizeOfBoard) {
        try {
            new GameBoard(sizeOfBoard);
        } catch (OutOfMemoryError e) {
            fail("Out of Memory");
        }

    }

    static Stream<Arguments> benchMarkTestProvider() {
        return Stream.of(
                Arguments.of(2),
                Arguments.of(3),
                Arguments.of(4),
                Arguments.of(5),
                Arguments.of(6),
                Arguments.of(7),
                Arguments.of(8),
                Arguments.of(10),
                Arguments.of(100),
                Arguments.of(1000),
                Arguments.of(10000),
                Arguments.of(100000)
        );
    }

    @Test
    void testPlaceSettlement() throws GameException {
        String playerId = "Player1";
        GameBoard gameBoard = new GameBoard(2);
        var settlementPosition = gameBoard.getSettlementPositionGraph().get(0);
        Road road = settlementPosition.roads.get(0);
        road.setOwnerPlayerId(playerId);

        gameBoard.placeSettlement(playerId, PlayerColor.BLUE, settlementPosition.getId());
        assertNotNull(settlementPosition.building);
        assertEquals(Settlement.class, settlementPosition.building.getClass());
        assertEquals(playerId, settlementPosition.building.getOwnerPlayerId());
    }

    @Test
    void placeSettlementShouldThrowExceptionIfPositionIsLessThanZero() {
        GameBoard gameBoard = new GameBoard(2);
        GameException ge = assertThrows(GameException.class, () -> gameBoard.placeSettlement("Player1", PlayerColor.BLUE, -1));
        assertEquals("Settlement position not found: id = %s".formatted(-1), ge.getMessage());
    }

    @Test
    void placeSettlementShouldThrowExceptionIfPositionIsBiggerThanSize() {
        GameBoard gameBoard = new GameBoard(2);
        int positionId = gameBoard.getSettlementPositionGraph().size() + 1;
        GameException ge = assertThrows(GameException.class, () -> gameBoard.placeSettlement("Player1", PlayerColor.BLUE, positionId));
        assertEquals("Settlement position not found: id = %s".formatted(positionId), ge.getMessage());
    }

    @ParameterizedTest
    @MethodSource("invalidPlayerIds")
    void placeSettlementShouldThrowExceptionIfPlayerIdIsEmpty(String playerId) {
        GameBoard gameBoard = new GameBoard(2);
        int positionId = gameBoard.getSettlementPositionGraph().get(0).getId();
        GameException ge = assertThrows(GameException.class, () -> gameBoard.placeSettlement(playerId, PlayerColor.BLUE, positionId));
        assertEquals("Owner Id of building must not be empty", ge.getMessage());
    }

    @Test
    void testPlaceRoad() throws GameException {
        GameBoard gameBoard = new GameBoard(2);
        var road = gameBoard.roadList.get(0);
        String playerId = "Player1";
        gameBoard.placeRoad(playerId, PlayerColor.BLUE, road.getId());
        assertEquals(playerId, road.getOwnerPlayerId());
    }

    @Test
    void placeRoadShouldThrowExceptionIfRoadIdIsLessThanZero() {
        GameBoard gameBoard = new GameBoard(2);
        GameException ge = assertThrows(GameException.class, () -> gameBoard.placeRoad("Player1", PlayerColor.BLUE, -1));
        assertEquals("Road not found: id = %s".formatted(-1), ge.getMessage());
    }

    @Test
    void placeRoadShouldThrowExceptionIfRoadIdIsGreaterThanSize() {
        GameBoard gameBoard = new GameBoard(2);
        int roadId = gameBoard.roadList.size() + 1;
        GameException ge = assertThrows(GameException.class, () -> gameBoard.placeRoad("Player1", PlayerColor.BLUE, roadId));
        assertEquals("Road not found: id = %s".formatted(roadId), ge.getMessage());
    }

    @ParameterizedTest
    @MethodSource("invalidPlayerIds")
    void placeRoadShouldThrowExceptionIfPlayerIdIsEmpty(String playerId) {
        GameBoard gameBoard = new GameBoard(2);
        var road = gameBoard.roadList.get(0);
        GameException ge = assertThrows(GameException.class, () -> gameBoard.placeRoad(playerId, PlayerColor.BLUE, road.getId()));
        assertEquals("Owner Id of road must not be empty", ge.getMessage());
    }

    static Stream<Arguments> invalidPlayerIds() {
        return Stream.of(null, Arguments.of(""));
    }


    @Test
    void testGetJsonStructure() {
        int playerCount = 2; // Use a simple case
        GameBoard gameBoard = new GameBoard(playerCount);
        int expectedSize = GameBoard.calculateSizeOfBoard(playerCount);

        ObjectNode boardJson = gameBoard.getJson();

        assertNotNull(boardJson, "getJson() should return a non-null ObjectNode");

        // Check top-level keys exist
        assertTrue(boardJson.has("tiles"), "JSON should contain 'tiles' field");
        assertTrue(boardJson.has("settlementPositions"), "JSON should contain 'settlementPositions' field");
        assertTrue(boardJson.has("roads"), "JSON should contain 'roads' field");
        assertTrue(boardJson.has("ringsOfBoard"), "JSON should contain 'ringsOfBoard' field");
        assertTrue(boardJson.has("sizeOfHex"), "JSON should contain 'sizeOfHex' field");

        // Check metadata values
        assertEquals(expectedSize, boardJson.get("ringsOfBoard").asInt(), "ringsOfBoard should match calculated board size");
        assertEquals(GameBoard.DEFAULT_TILES_PER_PLAYER_GOAL, boardJson.get("sizeOfHex").asInt(), "sizeOfHex should match the constant");

        // Check array types
        assertTrue(boardJson.get("tiles").isArray(), "'tiles' field should be a JSON array");
        assertTrue(boardJson.get("settlementPositions").isArray(), "'settlementPositions' field should be a JSON array");
        assertTrue(boardJson.get("roads").isArray(), "'roads' field should be a JSON array");
    }

    @Test
    void testGetJsonContentSize() {
        int playerCount = 3; // Use a different simple case
        GameBoard gameBoard = new GameBoard(playerCount);

        // Get the generated lists for size comparison
        List<Tile> expectedTiles = gameBoard.getTileList();
        List<SettlementPosition> expectedPositions = gameBoard.getSettlementPositionGraph();
        List<Road> expectedRoads = gameBoard.getRoadList();

        assertNotNull(expectedTiles, "Internal tile list should exist");
        assertNotNull(expectedPositions, "Internal position list should exist");
        assertNotNull(expectedRoads, "Internal road list should exist");

        // Get the JSON
        ObjectNode boardJson = gameBoard.getJson();
        assertNotNull(boardJson);

        // Get the arrays from JSON
        JsonNode tilesNode = boardJson.get("tiles");
        JsonNode positionsNode = boardJson.get("settlementPositions");
        JsonNode roadsNode = boardJson.get("roads");

        assertTrue(tilesNode.isArray(), "'tiles' node should be an array");
        assertTrue(positionsNode.isArray(), "'settlementPositions' node should be an array");
        assertTrue(roadsNode.isArray(), "'roads' node should be an array");

        // Compare sizes
        assertEquals(expectedTiles.size(), tilesNode.size(), "JSON tiles array size should match internal list size");
        assertEquals(expectedPositions.size(), positionsNode.size(), "JSON positions array size should match internal list size");
        assertEquals(expectedRoads.size(), roadsNode.size(), "JSON roads array size should match internal list size");

        // Optional: Basic check of first element structure (relies on individual toJson tests)
        if (!expectedTiles.isEmpty()) {
            assertTrue(tilesNode.get(0).has("id"), "First tile JSON should have an 'id'");
            assertTrue(tilesNode.get(0).has("type"), "First tile JSON should have a 'type'");
        }
        if (!expectedPositions.isEmpty()) {
            assertTrue(positionsNode.get(0).has("id"), "First position JSON should have an 'id'");
            assertTrue(positionsNode.get(0).has("coordinates"), "First position JSON should have 'coordinates'");
        }
        if (!expectedRoads.isEmpty()) {
            assertTrue(roadsNode.get(0).has("id"), "First road JSON should have an 'id'");
            assertTrue(roadsNode.get(0).has("owner"), "First road JSON should have an 'owner'");
        }
    }

    //@Disabled("test used for debugging purposes, passes automatically")
    @Test
    void debuggingTest() {
        GameBoard board = new GameBoard(4);
        board.generateBoard();
        System.out.println(board.getJson());
        assertTrue(true);
    }

}<|MERGE_RESOLUTION|>--- conflicted
+++ resolved
@@ -108,10 +108,6 @@
             fail("GameBoard constructor threw an unexpected exception.");
         }
 
-<<<<<<< HEAD
-=======
-
->>>>>>> 11c7848d
         assertNotNull(gameBoard, "GameBoard instance should be created");
         assertEquals(GameBoard.calculateSizeOfBoard(playerCount), gameBoard.sizeOfBoard, "Internal board size should be set correctly");
 
