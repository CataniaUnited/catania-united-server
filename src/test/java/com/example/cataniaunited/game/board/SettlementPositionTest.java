--- conflicted
+++ resolved
@@ -304,10 +304,6 @@
     void setBuildingShouldWorkIfTwoPlayersHaveAdjacentRoads() throws GameException {
         String playerId = "Player1";
         String secondPlayerId = "Player2";
-<<<<<<< HEAD
-
-=======
->>>>>>> 3cf4022b
         when(mockRoad1.getOwnerPlayerId()).thenReturn(playerId);
         when(mockRoad1.getNeighbour(any(SettlementPosition.class))).thenReturn(mockNeighbour1);
         when(mockRoad2.getOwnerPlayerId()).thenReturn(secondPlayerId);
