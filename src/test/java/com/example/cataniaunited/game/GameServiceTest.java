--- conflicted
+++ resolved
@@ -832,25 +832,4 @@
 
         assertEquals("You have already reported twice in this game.", ex.getMessage());
     }
-<<<<<<< HEAD
-=======
-
-
-
-
-
-
-
-
-
-
-
-
-
-
-
-
-
-
->>>>>>> aeb47fe9
 }