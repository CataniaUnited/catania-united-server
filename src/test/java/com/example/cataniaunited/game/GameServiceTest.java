--- conflicted
+++ resolved
@@ -6,11 +6,8 @@
 import com.example.cataniaunited.game.board.GameBoard;
 import com.example.cataniaunited.lobby.Lobby;
 import com.example.cataniaunited.lobby.LobbyService;
-<<<<<<< HEAD
 import com.example.cataniaunited.player.PlayerService;
-=======
 import com.example.cataniaunited.player.PlayerColor;
->>>>>>> 11c7848d
 import com.fasterxml.jackson.databind.ObjectMapper;
 import com.fasterxml.jackson.databind.node.ObjectNode;
 import io.quarkus.test.junit.QuarkusTest;
@@ -19,9 +16,10 @@
 import io.smallrye.mutiny.Uni;
 import org.junit.jupiter.api.BeforeEach;
 import org.junit.jupiter.api.Test;
-
+import static org.mockito.Mockito.doNothing;
+import static org.mockito.Mockito.RETURNS_DEEP_STUBS;
+import static org.mockito.ArgumentMatchers.any;
 import java.util.Set;
-
 import static org.junit.jupiter.api.Assertions.assertEquals;
 import static org.junit.jupiter.api.Assertions.assertNotNull;
 import static org.junit.jupiter.api.Assertions.assertSame;
@@ -150,11 +148,15 @@
         int settlementPositionId = 5;
         String lobbyId = lobbyMock.getLobbyId();
 
+        doReturn(lobbyMock).when(lobbyService).getLobbyById(lobbyId);
+        doReturn(true).when(lobbyMock).isPlayerTurn(playerId);
+        doReturn(PlayerColor.BLUE).when(lobbyMock).getPlayerColor(playerId);
+
         gameService.addGameboardToList(lobbyId, gameboardMock);
-        doNothing().when(gameboardMock).placeSettlement(playerId, settlementPositionId);
+        doNothing().when(gameboardMock).placeSettlement(playerId, PlayerColor.BLUE, settlementPositionId);
         gameService.placeSettlement(lobbyId, playerId, settlementPositionId);
 
-        verify(gameboardMock).placeSettlement(playerId, settlementPositionId);
+        verify(gameboardMock).placeSettlement(playerId, PlayerColor.BLUE, settlementPositionId);
         verify(playerService).addVictoryPoints(playerId, 1);
     }
 
