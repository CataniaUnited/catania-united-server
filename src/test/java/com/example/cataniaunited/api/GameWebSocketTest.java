package com.example.cataniaunited.api;

import com.example.cataniaunited.dto.MessageDTO;
import com.example.cataniaunited.dto.MessageType;
import com.example.cataniaunited.exception.GameException;
import com.example.cataniaunited.game.GameService;
import com.example.cataniaunited.game.board.BuildingSite;
import com.example.cataniaunited.game.board.GameBoard;
import com.example.cataniaunited.game.board.tile_list_builder.TileType;
import com.example.cataniaunited.game.buildings.City;
import com.example.cataniaunited.game.buildings.Settlement;
import com.example.cataniaunited.lobby.Lobby;
import com.example.cataniaunited.lobby.LobbyService;
import com.example.cataniaunited.player.Player;
import com.example.cataniaunited.player.PlayerColor;
import com.example.cataniaunited.player.PlayerService;
import com.example.cataniaunited.util.Util;
import com.fasterxml.jackson.core.JsonProcessingException;
import com.fasterxml.jackson.databind.JsonNode;
import com.fasterxml.jackson.databind.ObjectMapper;
import com.fasterxml.jackson.databind.node.JsonNodeFactory;
import com.fasterxml.jackson.databind.node.ObjectNode;
import io.quarkus.test.common.http.TestHTTPResource;
import io.quarkus.test.junit.QuarkusTest;
import io.quarkus.test.junit.mockito.InjectSpy;
import io.quarkus.websockets.next.BasicWebSocketConnector;
import io.quarkus.websockets.next.OpenConnections;
import io.quarkus.websockets.next.WebSocketConnection;
import jakarta.inject.Inject;
import org.junit.jupiter.api.BeforeEach;
import org.junit.jupiter.api.Test;
import org.junit.jupiter.params.ParameterizedTest;
import org.junit.jupiter.params.provider.Arguments;
import org.junit.jupiter.params.provider.MethodSource;

import java.net.URI;
import java.time.Duration;
import java.time.temporal.ChronoUnit;
import java.util.ArrayList;
import java.util.EnumMap;
import java.util.List;
import java.util.concurrent.CopyOnWriteArrayList;
import java.util.concurrent.CountDownLatch;
import java.util.concurrent.TimeUnit;
import java.util.stream.Stream;

import static org.junit.jupiter.api.Assertions.assertDoesNotThrow;
import static org.junit.jupiter.api.Assertions.assertEquals;
import static org.junit.jupiter.api.Assertions.assertFalse;
import static org.junit.jupiter.api.Assertions.assertNotNull;
import static org.junit.jupiter.api.Assertions.assertTrue;
import static org.junit.jupiter.api.Assertions.fail;
import static org.mockito.ArgumentMatchers.any;
import static org.mockito.ArgumentMatchers.anyInt;
import static org.mockito.ArgumentMatchers.anyString;
import static org.mockito.Mockito.atLeastOnce;
import static org.mockito.Mockito.doNothing;
import static org.mockito.Mockito.doReturn;
import static org.mockito.Mockito.doThrow;
import static org.mockito.Mockito.mock;
import static org.mockito.Mockito.never;
import static org.mockito.Mockito.times;
import static org.mockito.Mockito.verify;
import static org.mockito.Mockito.when;


@QuarkusTest
public class GameWebSocketTest {

    @TestHTTPResource
    URI serverUri;

    @Inject
    OpenConnections connections;

    @InjectSpy
    GameMessageHandler gameMessageHandler;

    @InjectSpy
    PlayerService playerService;

    @InjectSpy
    LobbyService lobbyService;

    @InjectSpy
    GameService gameService;


    ObjectMapper objectMapper;

    @BeforeEach
    void setup() {
        objectMapper = new ObjectMapper();
    }

    @Test
    void testWebSocketOnOpen() throws InterruptedException, JsonProcessingException {
        List<String> receivedMessages = new CopyOnWriteArrayList<>();
        CountDownLatch messageLatch = new CountDownLatch(1);
        var openConnections = connections.listAll().size();
        BasicWebSocketConnector.create().baseUri(serverUri).path("/game").onTextMessage((connection, message) -> {
            receivedMessages.add(message);
            messageLatch.countDown();
        }).connectAndAwait();

        // Wait up to 5 seconds for both messages to arrive
        boolean allMessagesReceived = messageLatch.await(5, TimeUnit.SECONDS);

        assertTrue(allMessagesReceived, "Not all messages were received in time!");

        assertEquals(openConnections + 1, connections.listAll().size());
        MessageDTO responseMessage = objectMapper.readValue(receivedMessages.get(receivedMessages.size() - 1), MessageDTO.class);

        assertEquals(MessageType.CONNECTION_SUCCESSFUL, responseMessage.getType());
        assertNotNull(responseMessage.getMessageNode("playerId").textValue());
        verify(playerService).addPlayer(any());
    }

    @Test
    void testWebSocketOnClose() throws InterruptedException, JsonProcessingException {
        List<String> receivedMessages = new CopyOnWriteArrayList<>();
        CountDownLatch messageLatch = new CountDownLatch(2);

        var clientToClose = BasicWebSocketConnector.create().baseUri(serverUri).path("/game").connectAndAwait();

        BasicWebSocketConnector.create().baseUri(serverUri).path("/game").onTextMessage((connection, message) -> {
            receivedMessages.add(message);
            messageLatch.countDown();  // Decrease latch count when a message arrives
        }).connectAndAwait();

        assertEquals(2, connections.listAll().size());

        clientToClose.close().await().atMost(Duration.of(5, ChronoUnit.SECONDS));

        // Wait up to 5 seconds for both messages to arrive
        boolean allMessagesReceived = messageLatch.await(5, TimeUnit.SECONDS);

        assertEquals(1, connections.listAll().size());
        assertTrue(allMessagesReceived, "Not all messages were received in time!");
        assertEquals(2, receivedMessages.size());

        MessageDTO responseMessage = objectMapper.readValue(receivedMessages.get(receivedMessages.size() - 1), MessageDTO.class);
        assertEquals(MessageType.CLIENT_DISCONNECTED, responseMessage.getType()); // Expect LOBBY_CREATED response
        assertNotNull(responseMessage.getMessageNode("playerId").textValue());
        verify(playerService).removePlayerByConnectionId(any());
    }


    @Test
    void testInvalidCommand() throws InterruptedException, JsonProcessingException {
        var unknownMessageDto = new MessageDTO();
        unknownMessageDto.setPlayer("Player 1");
        unknownMessageDto.setType(MessageType.ERROR);

        List<String> receivedMessages = new CopyOnWriteArrayList<>();
        CountDownLatch messageLatch = new CountDownLatch(2);

        var webSocketClientConnection = BasicWebSocketConnector.create().baseUri(serverUri).path("/game").onTextMessage((connection, message) -> {
            if (message.startsWith("{")) {
                receivedMessages.add(message);
                messageLatch.countDown();
            }
        }).connectAndAwait();

        String sentMessage = objectMapper.writeValueAsString(unknownMessageDto);
        webSocketClientConnection.sendTextAndAwait(sentMessage);

        boolean allMessagesReceived = messageLatch.await(5, TimeUnit.SECONDS);

        assertTrue(allMessagesReceived, "Not all messages were received in time!");
        assertEquals(2, receivedMessages.size());

        MessageDTO responseMessage = objectMapper.readValue(receivedMessages.get(receivedMessages.size() - 1), MessageDTO.class);

        assertEquals(MessageType.ERROR, responseMessage.getType());
        assertEquals("Invalid client command", responseMessage.getMessageNode("error").textValue());
    }

    @Test
    void testInvalidClientMessage() throws InterruptedException, JsonProcessingException {
        List<String> receivedMessages = new CopyOnWriteArrayList<>();
        CountDownLatch messageLatch = new CountDownLatch(2);

        var webSocketClientConnection = BasicWebSocketConnector.create().baseUri(serverUri).path("/game").onTextMessage((connection, message) -> {
            if (message.startsWith("{")) {
                receivedMessages.add(message);
                messageLatch.countDown();
            }
        }).connectAndAwait();

        String sentMessage = objectMapper.createObjectNode().put("type", "INVALID").toString();
        webSocketClientConnection.sendTextAndAwait(sentMessage);

        boolean allMessagesReceived = messageLatch.await(5, TimeUnit.SECONDS);

        assertTrue(allMessagesReceived, "Not all messages were received in time!");
        assertEquals(2, receivedMessages.size());

        MessageDTO responseMessage = objectMapper.readValue(receivedMessages.get(receivedMessages.size() - 1), MessageDTO.class);

        assertEquals(MessageType.ERROR, responseMessage.getType());
        assertEquals("Unexpected error", responseMessage.getMessageNode("error").textValue());
    }

    @Test
    void testSetUsernameCode() throws InterruptedException, JsonProcessingException {
        //Receiving two messages, since change is broadcast as well as returned directly
        CountDownLatch latch = new CountDownLatch(2);
        List<String> receivedMessages = new CopyOnWriteArrayList<>();

        Player player = new Player("Player 1");
        when(playerService.getPlayerById(player.getUniqueId())).thenReturn(player);
        when(playerService.getAllPlayers()).thenReturn(List.of(player));
        String lobbyId = lobbyService.createLobby("HostPlayer");
        lobbyService.joinLobbyByCode(lobbyId, player.getUniqueId());

        var client = BasicWebSocketConnector.create().baseUri(serverUri).path("/game").onTextMessage((connection, message) -> {
            if (message.startsWith("{")) {
                receivedMessages.add(message);
                latch.countDown();
            }
        }).connectAndAwait();

        ObjectNode payload = objectMapper.createObjectNode();
        payload.put("username", "Chicken");
        MessageDTO setUsernameMsg = new MessageDTO(MessageType.SET_USERNAME, player.getUniqueId(), lobbyId, payload);
        client.sendTextAndAwait(setUsernameMsg);

        assertTrue(latch.await(5, TimeUnit.SECONDS), "Did not receive LOBBY_UPDATED in time");

        MessageDTO received = objectMapper.readValue(receivedMessages.get(receivedMessages.size() - 1), MessageDTO.class);
        assertEquals(MessageType.LOBBY_UPDATED, received.getType());
        assertNotNull(received.getPlayers());
        assertEquals("Chicken", received.getPlayers().get(player.getUniqueId()).username());

    }

    @Test
    void testSetUsernameOfNonExistingPlayer() throws Exception {
        String invalidId = "InvalidId";
        String newUsername = "Chicken";
        String expectedErrorMessage = "Player with id %s not found".formatted(invalidId);

        // We expect one CONNECTION_SUCCESSFUL and one ERROR message
        CountDownLatch connectionLatch = new CountDownLatch(1);
        CountDownLatch errorLatch = new CountDownLatch(1);
        List<MessageDTO> receivedErrorMessages = new CopyOnWriteArrayList<>(); // Store only error messages

        doReturn(null).when(playerService).getPlayerByConnection(any(WebSocketConnection.class));

        var client = BasicWebSocketConnector.create().baseUri(serverUri).path("/game")
                .onTextMessage((connection, message) -> {
                    if (message.startsWith("{")) {
                        try {
                            MessageDTO dto = objectMapper.readValue(message, MessageDTO.class);
                            if (dto.getType() == MessageType.CONNECTION_SUCCESSFUL) {
                                System.out.println("Test Client: Received CONNECTION_SUCCESSFUL");
                                connectionLatch.countDown();
                            } else if (dto.getType() == MessageType.ERROR) {
                                System.out.println("Test Client: Received ERROR: " + dto.getMessageNode("error").asText());
                                receivedErrorMessages.add(dto);
                                errorLatch.countDown();
                            } else {
                                System.out.println("Test Client: Received unexpected message type: " + dto.getType());
                            }
                        } catch (JsonProcessingException e) {
                            fail("Test Client: Failed to parse message: " + message, e);
                        }
                    }
                }).connectAndAwait();

        assertTrue(connectionLatch.await(5, TimeUnit.SECONDS), "Did not receive CONNECTION_SUCCESSFUL message");

        // Now send the SET_USERNAME message
        ObjectNode payload = objectMapper.createObjectNode();
        payload.put("username", newUsername);
        MessageDTO setUsernameMsg = new MessageDTO(MessageType.SET_USERNAME, invalidId, null, payload);
        System.out.println("Test Client: Sending SET_USERNAME with username: " + newUsername);
        client.sendTextAndAwait(setUsernameMsg);

        // Wait for the ERROR message
        assertTrue(errorLatch.await(5, TimeUnit.SECONDS), "Did not receive ERROR message after SET_USERNAME");

        assertEquals(1, receivedErrorMessages.size(), "Should have received exactly one ERROR message DTO.");
        MessageDTO errorDto = receivedErrorMessages.get(0);
        assertEquals(MessageType.ERROR, errorDto.getType());
        assertNotNull(errorDto.getMessage());
        assertEquals(expectedErrorMessage, errorDto.getMessageNode("error").textValue());

        verify(playerService, times(1)).getPlayerById(invalidId);

        client.closeAndAwait();
    }

    @Test
    void testJoinLobbySuccess() throws InterruptedException, JsonProcessingException {
        MessageDTO joinLobbyMessage = new MessageDTO(MessageType.JOIN_LOBBY, "Player 1", "abc123");

        doReturn(true).when(lobbyService).joinLobbyByCode("abc123", "Player 1");
        CountDownLatch latch = new CountDownLatch(1);
        BasicWebSocketConnector.create().baseUri(serverUri).path("/game").onTextMessage((connection, message) -> {
            if (message.startsWith("{")) {
                latch.countDown();
            }
        }).connectAndAwait().sendTextAndAwait(objectMapper.writeValueAsString(joinLobbyMessage));

        assertTrue(latch.await(5, TimeUnit.SECONDS), "Did not receive PLAYER_JOINED message in time");
    }


    @Test
    void testPlayerJoinedLobbySuccess() throws JsonProcessingException, InterruptedException, GameException {
        Player hostPlayer = new Player("HostPlayer");
        when(playerService.getPlayerById(hostPlayer.getUniqueId())).thenReturn(hostPlayer);
        String lobbyId = lobbyService.createLobby(hostPlayer.getUniqueId());

        List<MessageDTO> receivedMessages = new CopyOnWriteArrayList<>();
        CountDownLatch messageLatch = new CountDownLatch(3);
        CountDownLatch connectionLatch = new CountDownLatch(1);
        List<String> playerIds = new ArrayList<>();

        var webSocketClientConnection = BasicWebSocketConnector.create()
                .baseUri(serverUri)
                .path("/game")
                .onTextMessage((connection, message) -> {
                    if (message.startsWith("{")) {
                        try {
                            MessageDTO dto = objectMapper.readValue(message, MessageDTO.class);
                            if (dto.getType() == MessageType.CONNECTION_SUCCESSFUL) {
                                System.out.println("Test Client: Received CONNECTION_SUCCESSFUL");
                                playerIds.add(dto.getMessageNode("playerId").asText());
                                receivedMessages.add(dto);
                                messageLatch.countDown();
                                connectionLatch.countDown();
                            } else {
                                receivedMessages.add(dto);
                                messageLatch.countDown();
                            }
                        } catch (JsonProcessingException e) {
                            fail("Test Client: Failed to parse message: " + message, e);
                        }
                    }
                })
                .connectAndAwait();

        assertTrue(connectionLatch.await(5, TimeUnit.SECONDS), "Did not receive CONNECTION_SUCCESSFUL");
        String playerId = playerIds.get(0);
        MessageDTO joinLobbyMessage = new MessageDTO(MessageType.JOIN_LOBBY, playerId, lobbyId);

        String sentMessage = objectMapper.writeValueAsString(joinLobbyMessage);
        webSocketClientConnection.sendTextAndAwait(sentMessage);

        assertTrue(messageLatch.await(5, TimeUnit.SECONDS), "Not all messages were received in time!");
        assertEquals(3, receivedMessages.size());

        MessageDTO responseMessage = receivedMessages.stream().filter(m -> m.getType() == MessageType.PLAYER_JOINED).findFirst().get();
        assertNotNull(responseMessage);

        Lobby lobby = lobbyService.getLobbyById(lobbyId);
        Player player = playerService.getPlayerById(playerId);
        assertEquals(MessageType.PLAYER_JOINED, responseMessage.getType());
        assertEquals(player.getUniqueId(), responseMessage.getPlayer());
        assertEquals(lobbyId, responseMessage.getLobbyId());
        assertTrue(lobby.getPlayers().contains(player.getUniqueId()));
        assertEquals(lobby.getPlayerColor(player.getUniqueId()).getHexCode(), responseMessage.getMessageNode("color").asText());
    }


    @Test
    void testJoinLobbyFailure() throws InterruptedException, JsonProcessingException {
        MessageDTO joinLobbyMessage = new MessageDTO(MessageType.JOIN_LOBBY, "Player 1", "invalidLobbyId");

        doReturn(false).when(lobbyService).joinLobbyByCode("invalidLobbyId", "Player 1");
        CountDownLatch latch = new CountDownLatch(1);
        BasicWebSocketConnector.create().baseUri(serverUri).path("/game").onTextMessage((connection, message) -> {
            if (message.startsWith("{")) {
                latch.countDown();
            }
        }).connectAndAwait().sendTextAndAwait(objectMapper.writeValueAsString(joinLobbyMessage));

        assertTrue(latch.await(5, TimeUnit.SECONDS), "Did not receive ERROR message in time");

    }

    @ParameterizedTest
    @MethodSource("invalidPlaceSettlementMessageNodes")
    void placementOfSettlementShouldFailForInvalidMessageNode(ObjectNode placeSettlementMessageNode) throws GameException, JsonProcessingException, InterruptedException {
        //Setup Players, Lobby and Gameboard
        String player1 = "Player1";
        String player2 = "Player2";
        String lobbyId = lobbyService.createLobby(player1);
        lobbyService.joinLobbyByCode(lobbyId, player2);
        gameService.createGameboard(lobbyId);

        //Create message DTO
        var placeSettlementMessageDTO = new MessageDTO(MessageType.PLACE_SETTLEMENT, player2, lobbyId, placeSettlementMessageNode);

        List<String> receivedMessages = new CopyOnWriteArrayList<>();
        CountDownLatch messageLatch = new CountDownLatch(2);

        var webSocketClientConnection = BasicWebSocketConnector.create().baseUri(serverUri).path("/game").onTextMessage((connection, message) -> {
            if (message.startsWith("{")) {
                receivedMessages.add(message);
                messageLatch.countDown();
            }
        }).connectAndAwait();

        String sentMessage = objectMapper.writeValueAsString(placeSettlementMessageDTO);
        webSocketClientConnection.sendTextAndAwait(sentMessage);

        boolean allMessagesReceived = messageLatch.await(5, TimeUnit.SECONDS);

        assertTrue(allMessagesReceived, "Not all messages were received in time!");

        MessageDTO responseMessage = objectMapper.readValue(receivedMessages.get(receivedMessages.size() - 1), MessageDTO.class);
        assertEquals(MessageType.ERROR, responseMessage.getType());
        assertEquals("Invalid settlement position id: id = %s".formatted(placeSettlementMessageDTO.getMessageNode("settlementPositionId").toString()), responseMessage.getMessageNode("error").textValue());

        verify(gameService, never()).placeSettlement(anyString(), anyString(), anyInt());
    }

    @Test
    void placeSettlementShouldTriggerBroadcastWinIfPlayerWins() throws Exception {
        ObjectMapper localObjectMapper = new ObjectMapper();
        List<String> messages = new CopyOnWriteArrayList<>();

        CountDownLatch connectionLatch1 = new CountDownLatch(1);
        CountDownLatch connectionLatch2 = new CountDownLatch(1);
        CountDownLatch gameLatch = new CountDownLatch(2);

        final String[] player1IdHolder = new String[1];
        var client1 = BasicWebSocketConnector.create()
                .baseUri(serverUri)
                .path("/game")
                .onTextMessage((conn, msg) -> {
                    if (msg.startsWith("{")) {
                        messages.add(msg);
                        try {
                            MessageDTO dto = localObjectMapper.readValue(msg, MessageDTO.class);
                            if (dto.getType() == MessageType.CONNECTION_SUCCESSFUL) {
                                player1IdHolder[0] = dto.getMessageNode("playerId").asText();
                                connectionLatch1.countDown();
                            } else {
                                gameLatch.countDown();
                            }
                        } catch (Exception e) {
                            throw new RuntimeException("Failed to parse WebSocket message", e);
                        }
                    }
                }).connectAndAwait();

        assertTrue(connectionLatch1.await(5, TimeUnit.SECONDS), "Did not receive player1 connection message");
        String player1Id = player1IdHolder[0];
        assertNotNull(player1Id, "Failed to capture playerId for winning player");

        final String[] player2IdHolder = new String[1];
        BasicWebSocketConnector.create()
                .baseUri(serverUri)
                .path("/game")
                .onTextMessage((conn, msg) -> {
                    if (msg.startsWith("{")) {
                        try {
                            MessageDTO dto = localObjectMapper.readValue(msg, MessageDTO.class);
                            if (dto.getType() == MessageType.CONNECTION_SUCCESSFUL) {
                                player2IdHolder[0] = dto.getMessageNode("playerId").asText();
                                connectionLatch2.countDown();
                            } else {
                                gameLatch.countDown();
                            }
                        } catch (Exception e) {
                            throw new RuntimeException("Failed to parse WebSocket message", e);
                        }
                    }
                }).connectAndAwait();

        assertTrue(connectionLatch2.await(5, TimeUnit.SECONDS), "Did not receive player2 connection message");
        String player2Id = player2IdHolder[0];
        assertNotNull(player2Id, "Failed to capture playerId for dummy player");

        String lobbyId = lobbyService.createLobby(player1Id);
        lobbyService.joinLobbyByCode(lobbyId, player2Id);

        GameBoard board = gameService.createGameboard(lobbyId);
        int settlementId = board.getBuildingSitePositionGraph().get(0).getId();
        var playerMock = mock(Player.class);
        when(playerMock.getUsername()).thenReturn("Player 1");
        when(playerMock.getUniqueId()).thenReturn(player1Id);
        when(playerMock.getResourceCount(any(TileType.class))).thenReturn(10);
        board.getBuildingSitePositionGraph().get(0).getRoads().get(0).setOwner(playerMock);
        lobbyService.getLobbyById(lobbyId).setActivePlayer(player1Id);

        doReturn(playerMock).when(playerService).getPlayerById(player1Id);
        doReturn(true).when(playerService).checkForWin(player1Id);

        ObjectNode msgNode = JsonNodeFactory.instance.objectNode().put("settlementPositionId", settlementId);
        MessageDTO msg = new MessageDTO(MessageType.PLACE_SETTLEMENT, player1Id, lobbyId, msgNode);
        client1.sendTextAndAwait(localObjectMapper.writeValueAsString(msg));

        assertTrue(gameLatch.await(5, TimeUnit.SECONDS), "Expected game messages were not received");

        MessageDTO response = messages.stream()
                .map(m -> {
                    try {
                        return localObjectMapper.readValue(m, MessageDTO.class);
                    } catch (JsonProcessingException e) {
                        return null;
                    }
                })
                .filter(m -> m != null && m.getType() == MessageType.GAME_WON)
                .findFirst()
                .orElseThrow(() -> new AssertionError("No GAME_WON message received"));

        assertEquals(MessageType.GAME_WON, response.getType());
        assertEquals(player1Id, response.getPlayer());

        assertEquals(playerMock.getUsername(), response.getMessageNode("winner").asText());

        verify(gameMessageHandler).broadcastWin(lobbyId, player1Id);
    }

    @Test
    void testPlaceSettlementIncludesAllPlayersInResponse() throws GameException, JsonProcessingException, InterruptedException {
        String player1 = "Player1";
        String player2 = "Player2";
        String player3 = "Player3";
        String lobbyId = lobbyService.createLobby(player1);
        lobbyService.joinLobbyByCode(lobbyId, player2);
        lobbyService.joinLobbyByCode(lobbyId, player3);

        Player mockPlayer1 = mock(Player.class);
        when(mockPlayer1.getUniqueId()).thenReturn(player1);
        when(mockPlayer1.getUsername()).thenReturn(player1);
        when(mockPlayer1.getResources()).thenReturn(new EnumMap<>(TileType.class));
        when(mockPlayer1.getResourceCount(any(TileType.class))).thenReturn(10);
        when(playerService.getPlayerById(player1)).thenReturn(mockPlayer1);

        Player mockPlayer2 = mock(Player.class);
        when(mockPlayer2.getUniqueId()).thenReturn(player2);
        when(mockPlayer2.getUsername()).thenReturn(player2);
        when(mockPlayer2.getResources()).thenReturn(new EnumMap<>(TileType.class));
        when(mockPlayer2.getResourceCount(any(TileType.class))).thenReturn(10);
        when(playerService.getPlayerById(player2)).thenReturn(mockPlayer2);

        Player mockPlayer3 = mock(Player.class);
        when(mockPlayer3.getUniqueId()).thenReturn(player3);
        when(mockPlayer3.getUsername()).thenReturn(player3);
        when(mockPlayer3.getResources()).thenReturn(new EnumMap<>(TileType.class));
        when(mockPlayer3.getResourceCount(any(TileType.class))).thenReturn(10);
        when(playerService.getPlayerById(player3)).thenReturn(mockPlayer3);

        lobbyService.toggleReady(lobbyId, player1);
        lobbyService.toggleReady(lobbyId, player2);
        lobbyService.toggleReady(lobbyId, player3);

        gameService.startGame(lobbyId, player1);

        Lobby lobby = lobbyService.getLobbyById(lobbyId);
        lobby.setActivePlayer(player1);
        GameBoard gameBoard = gameService.getGameboardByLobbyId(lobbyId);
        BuildingSite buildingSite = gameBoard.getBuildingSitePositionGraph().get(0);
        buildingSite.getRoads().get(0).setOwner(mockPlayer1);

        int positionId = buildingSite.getId();
        ObjectNode placeSettlementMessageNode = objectMapper.createObjectNode().put("settlementPositionId", positionId);
        var placeSettlementMessageDTO = new MessageDTO(MessageType.PLACE_SETTLEMENT, player1, lobbyId, placeSettlementMessageNode);

        when(playerService.getPlayerById(player1)).thenReturn(mockPlayer1);
        when(playerService.getPlayerById(player2)).thenReturn(mockPlayer2);
        when(playerService.getPlayerById(player3)).thenReturn(mockPlayer3);

        List<String> receivedMessages = new CopyOnWriteArrayList<>();
        CountDownLatch messageLatch = new CountDownLatch(2);

        var webSocketClientConnection = BasicWebSocketConnector.create()
                .baseUri(serverUri)
                .path("/game")
                .onTextMessage((connection, message) -> {
                    receivedMessages.add(message);
                    messageLatch.countDown();
                })
                .connectAndAwait();

        String sentMessage = objectMapper.writeValueAsString(placeSettlementMessageDTO);
        webSocketClientConnection.sendTextAndAwait(sentMessage);

        assertTrue(messageLatch.await(5, TimeUnit.SECONDS), "Message not received in time");

        MessageDTO responseMessage = objectMapper.readValue(receivedMessages.get(receivedMessages.size() - 1), MessageDTO.class);

        var playerInfo = responseMessage.getPlayers();
        assertNotNull(playerInfo, "Players node missing from message payload");

        assertTrue(playerInfo.containsKey(player1), "Missing player1 in response");
        assertTrue(playerInfo.containsKey(player2), "Missing player2 in response");
        assertTrue(playerInfo.containsKey(player3), "Missing player3 in response");

        assertEquals(player1, playerInfo.get(player1).username());
        assertEquals(player2, playerInfo.get(player2).username());
        assertEquals(player3, playerInfo.get(player3).username());
    }

    @Test
    void testUpgradeOfSettlement() throws GameException, JsonProcessingException, InterruptedException {
        Player player = new Player("Player1");
        player.receiveResource(TileType.WHEAT, 2);
        player.receiveResource(TileType.ORE, 3);
        String playerId = player.getUniqueId();
        when(playerService.getPlayerById(playerId)).thenReturn(player);

        String lobbyId = lobbyService.createLobby("Host Player");
        lobbyService.joinLobbyByCode(lobbyId, playerId);
        Lobby lobby = lobbyService.getLobbyById(lobbyId);
        lobby.setActivePlayer(playerId);
        GameBoard gameBoard = gameService.createGameboard(lobbyId);
        BuildingSite buildingSite = gameBoard.getBuildingSitePositionGraph().get(0);
        buildingSite.getRoads().get(0).setOwner(player);
        buildingSite.setBuilding(new Settlement(player, lobby.getPlayerColor(playerId)));

        int positionId = buildingSite.getId();
        ObjectNode placeSettlementMessageNode = objectMapper.createObjectNode().put("settlementPositionId", positionId);
        var upgradeSettlementMessageDTO = new MessageDTO(MessageType.UPGRADE_SETTLEMENT, playerId, lobbyId, placeSettlementMessageNode);

        List<String> receivedMessages = new CopyOnWriteArrayList<>();
        CountDownLatch messageLatch = new CountDownLatch(3);

        final List<String> actualPlayerIds = new CopyOnWriteArrayList<>();
        CountDownLatch connectionLatch = new CountDownLatch(1);

        var webSocketClientConnection = BasicWebSocketConnector.create()
                .baseUri(serverUri)
                .path("/game")
                .onTextMessage((connection, message) -> {
                    if (message.startsWith("{")) {
                        try {
                            MessageDTO dto = objectMapper.readValue(message, MessageDTO.class);
                            if (dto.getType() == MessageType.CONNECTION_SUCCESSFUL) {
                                actualPlayerIds.add(dto.getMessageNode("playerId").asText());
                                connectionLatch.countDown();
                                messageLatch.countDown();
                            } else {
                                receivedMessages.add(message);
                                messageLatch.countDown();
                            }
                        } catch (JsonProcessingException e) {
                            fail("Failed to parse message");
                        }
                    }
                }).connectAndAwait();

        assertTrue(connectionLatch.await(5, TimeUnit.SECONDS));
        lobbyService.joinLobbyByCode(lobbyId, actualPlayerIds.get(0));

        String sentMessage = objectMapper.writeValueAsString(upgradeSettlementMessageDTO);
        webSocketClientConnection.sendTextAndAwait(sentMessage);

        assertTrue(messageLatch.await(5, TimeUnit.SECONDS), "Message not received in time");

        MessageDTO responseMessage = objectMapper.readValue(receivedMessages.get(receivedMessages.size() - 1), MessageDTO.class);
        assertEquals(MessageType.UPGRADE_SETTLEMENT, responseMessage.getType());
        assertEquals(playerId, responseMessage.getPlayer());
        assertEquals(lobbyId, responseMessage.getLobbyId());

        var building = gameService.getGameboardByLobbyId(lobbyId).getJson().get("settlementPositions").get(0).get("building");
        assertEquals(player, buildingSite.getBuildingOwner());
        assertEquals(City.class.getSimpleName(), building.get("type").asText());
        verify(gameService).upgradeSettlement(lobbyId, playerId, buildingSite.getId());
    }


    @Test
    void testPlacementOfRoad() throws Exception {
        String player1 = "Player1";
        String player2 = "Player2";

        Player mockPlayer2 = mock(Player.class);
        when(mockPlayer2.getUniqueId()).thenReturn(player2);
        when(mockPlayer2.getUsername()).thenReturn(player2);
        when(mockPlayer2.getResources()).thenReturn(new EnumMap<>(TileType.class));
        when(mockPlayer2.getResourceCount(any(TileType.class))).thenReturn(10);
        when(playerService.getPlayerById(player2)).thenReturn(mockPlayer2);

        String lobbyId = lobbyService.createLobby(player1);
        lobbyService.joinLobbyByCode(lobbyId, player2);
        Lobby lobby = lobbyService.getLobbyById(lobbyId);
        lobby.setActivePlayer(player2);

        GameBoard gameBoard = gameService.createGameboard(lobbyId);
        int roadId = gameBoard.getRoadList().get(0).getId();
        doReturn(gameBoard).when(gameService).getGameboardByLobbyId(lobbyId);

        ObjectNode mergedBoardJson = objectMapper.createObjectNode().put("merged", "gameData");
        doReturn(mergedBoardJson).when(gameMessageHandler).getGameBoardInformation(lobbyId);

        ObjectNode placeRoadMessageNode = objectMapper.createObjectNode().put("roadId", roadId);
        MessageDTO placeRoadMessageDTO = new MessageDTO(MessageType.PLACE_ROAD, player2, lobbyId, placeRoadMessageNode);

        List<String> receivedMessages = new CopyOnWriteArrayList<>();
        CountDownLatch latch = new CountDownLatch(3); // Expect CONNECTION_SUCCESSFUL, PLAYER_RESOURCES, PLACE_ROAD

        final List<String> actualPlayerIds = new CopyOnWriteArrayList<>();
        CountDownLatch connectionLatch = new CountDownLatch(1);

        var webSocketClientConnection = BasicWebSocketConnector.create()
                .baseUri(serverUri)
                .path("/game")
                .onTextMessage((connection, message) -> {
                    if (message.startsWith("{")) {
                        try {
                            MessageDTO dto = objectMapper.readValue(message, MessageDTO.class);
                            if (dto.getType() == MessageType.CONNECTION_SUCCESSFUL) {
                                actualPlayerIds.add(dto.getMessageNode("playerId").asText());
                                connectionLatch.countDown();
                                latch.countDown();
                            } else {
                                receivedMessages.add(message);
                                latch.countDown();
                            }
                        } catch (JsonProcessingException e) {
                            fail("Failed to parse message");
                        }
                    }
                }).connectAndAwait();

        assertTrue(connectionLatch.await(5, TimeUnit.SECONDS));
        lobbyService.joinLobbyByCode(lobbyId, actualPlayerIds.get(0));

        webSocketClientConnection.sendTextAndAwait(objectMapper.writeValueAsString(placeRoadMessageDTO));

        assertTrue(latch.await(5, TimeUnit.SECONDS), "Not all expected messages were received");

        MessageDTO placeRoadResponse = receivedMessages.stream()
                .map(msg -> {
                    try {
                        return objectMapper.readValue(msg, MessageDTO.class);
                    } catch (JsonProcessingException e) {
                        return null;
                    }
                })
                .filter(dto -> dto != null && dto.getType() == MessageType.PLACE_ROAD)
                .findFirst()
                .orElseThrow(() -> new AssertionError("PLACE_ROAD message not received"));

        assertEquals(player2, placeRoadResponse.getPlayer());
        assertEquals(lobbyId, placeRoadResponse.getLobbyId());
        assertNotNull(placeRoadResponse.getMessage());
        assertTrue(placeRoadResponse.getMessage().has("merged"), "Expected 'merged' field in message payload");

        var actualRoad = gameService.getGameboardByLobbyId(lobbyId).getRoadList().get(0);
        assertEquals(mockPlayer2, actualRoad.getOwner());

        verify(gameService).placeRoad(lobbyId, player2, roadId);
        verify(playerService, times(2)).getPlayerById(player2);
        verify(gameMessageHandler).getGameBoardInformation(lobbyId);
        verify(gameService, times(2)).getGameboardByLobbyId(lobbyId);
    }


    @ParameterizedTest
    @MethodSource("invalidPlaceRoadMessageNodes")
    void placementOfRoadShouldFailForInvalidMessageNode(ObjectNode placeRoadMessageNode) throws GameException, JsonProcessingException, InterruptedException {
        //Setup Players, Lobby and Gameboard
        String player1 = "Player1";
        String player2 = "Player2";
        String lobbyId = lobbyService.createLobby(player1);
        lobbyService.joinLobbyByCode(lobbyId, player2);
        gameService.createGameboard(lobbyId);
        //Create message DTO
        var placeRoadMessageDTO = new MessageDTO(MessageType.PLACE_ROAD, player2, lobbyId, placeRoadMessageNode);

        List<String> receivedMessages = new CopyOnWriteArrayList<>();
        CountDownLatch messageLatch = new CountDownLatch(2);

        var webSocketClientConnection = BasicWebSocketConnector.create().baseUri(serverUri).path("/game").onTextMessage((connection, message) -> {
            if (message.startsWith("{")) {
                receivedMessages.add(message);
                messageLatch.countDown();
            }
        }).connectAndAwait();

        String sentMessage = objectMapper.writeValueAsString(placeRoadMessageDTO);
        webSocketClientConnection.sendTextAndAwait(sentMessage);

        boolean allMessagesReceived = messageLatch.await(5, TimeUnit.SECONDS);

        assertTrue(allMessagesReceived, "Not all messages were received in time!");

        MessageDTO responseMessage = objectMapper.readValue(receivedMessages.get(receivedMessages.size() - 1), MessageDTO.class);
        assertEquals(MessageType.ERROR, responseMessage.getType());
        assertEquals("Invalid road id: id = %s".formatted(placeRoadMessageDTO.getMessageNode("roadId")), responseMessage.getMessageNode("error").textValue());

        verify(gameService, never()).placeSettlement(anyString(), anyString(), anyInt());
    }

    static Stream<Arguments> invalidPlaceSettlementMessageNodes() {
        return Stream.of(Arguments.of(JsonNodeFactory.instance.objectNode().put("settlementPositionId", "NoInteger")), Arguments.of(JsonNodeFactory.instance.objectNode().put("roadId", "1")));
    }

    static Stream<Arguments> invalidPlaceRoadMessageNodes() {
        return Stream.of(Arguments.of(JsonNodeFactory.instance.objectNode().put("roadId", "NoInteger")), Arguments.of(JsonNodeFactory.instance.objectNode().put("settlementPositionId", "1")));
    }

    @Test
    void testPlayerColorIsIncludedInGameBoardJson() throws Exception {
        String playerId = "TestPlayer";
        String lobbyId = lobbyService.createLobby(playerId);

        PlayerColor assignedColor = lobbyService.getPlayerColor(lobbyId, playerId);
        assertNotNull(assignedColor);

        Player mockPlayer = mock(Player.class);
        when(mockPlayer.getUniqueId()).thenReturn(playerId);
        ObjectNode playerJson = objectMapper.createObjectNode().put("username", playerId);
        when(playerService.getPlayerById(playerId)).thenReturn(mockPlayer);

        ObjectNode boardJson = objectMapper.createObjectNode().put("hexes", "fake");
        ObjectNode fullJson = objectMapper.createObjectNode();
        fullJson.set("gameboard", boardJson);
        ObjectNode playersNode = fullJson.putObject("players");
        ObjectNode playerData = playerJson.deepCopy();
        playerData.put("color", assignedColor.getHexCode());
        playersNode.set(playerId, playerData);

        doReturn(fullJson).when(gameMessageHandler).getGameBoardInformation(lobbyId);

        ObjectNode result = gameMessageHandler.getGameBoardInformation(lobbyId);

        assertTrue(result.has("gameboard"));
        assertTrue(result.has("players"));

        JsonNode playersJson = result.get("players");
        assertTrue(playersJson.has(playerId));

        JsonNode playerNode = playersJson.get(playerId);
        assertTrue(playerNode.has("color"));
        assertEquals(assignedColor.getHexCode(), playerNode.get("color").asText());
    }

    @Test
    void testHandleDiceRoll() throws GameException, JsonProcessingException, InterruptedException {
        final List<String> actualPlayerIds = new CopyOnWriteArrayList<>();
        CountDownLatch connectionLatch = new CountDownLatch(1);

        List<MessageDTO> receivedMessages = new CopyOnWriteArrayList<>();
        CountDownLatch rollDiceLatch = new CountDownLatch(1);
        CountDownLatch diceResultLatch = new CountDownLatch(1);

        var webSocketClientConnection = BasicWebSocketConnector.create()
                .baseUri(serverUri)
                .path("/game")
                .onTextMessage((connection, message) -> {
                    if (message.startsWith("{")) {
                        try {
                            MessageDTO dto = objectMapper.readValue(message, MessageDTO.class);
                            if (dto.getType() == MessageType.CONNECTION_SUCCESSFUL) {
                                actualPlayerIds.add(dto.getMessageNode("playerId").asText());
                                connectionLatch.countDown();
                            } else if (dto.getType() == MessageType.ROLL_DICE) {
                                receivedMessages.add(dto);
                                rollDiceLatch.countDown();
                            } else if (dto.getType() == MessageType.DICE_RESULT) {
                                receivedMessages.add(dto);
                                diceResultLatch.countDown();
                            }
                        } catch (JsonProcessingException e) {
                            fail("Failed to parse message: " + e.getMessage());
                        }
                    }
                }).connectAndAwait();

        assertTrue(connectionLatch.await(5, TimeUnit.SECONDS), "WebSocket connection not established");
        assertEquals(1, actualPlayerIds.size());

        String actualPlayerId = actualPlayerIds.get(0);

        String lobbyId = lobbyService.createLobby(actualPlayerId);

        String player2 = "Player2";
        lobbyService.joinLobbyByCode(lobbyId, player2);

        Lobby lobby = lobbyService.getLobbyById(lobbyId);
        lobby.setActivePlayer(actualPlayerId);
        gameService.createGameboard(lobbyId);

        MessageDTO rollDiceMessageDTO = new MessageDTO(MessageType.ROLL_DICE, actualPlayerId, lobbyId);
        String sentMessage = objectMapper.writeValueAsString(rollDiceMessageDTO);
        webSocketClientConnection.sendTextAndAwait(sentMessage);

        assertTrue(rollDiceLatch.await(5, TimeUnit.SECONDS), "Roll dice message not received in time!");
        assertTrue(diceResultLatch.await(5, TimeUnit.SECONDS), "Dice result message not received in time!");

        assertEquals(2, receivedMessages.size());

        MessageDTO diceResultMessage = receivedMessages.stream()
                .filter(msg -> msg.getType() == MessageType.DICE_RESULT)
                .findFirst()
                .orElse(null);

        assertNotNull(diceResultMessage, "Dice result message not found");
        assertEquals(MessageType.DICE_RESULT, diceResultMessage.getType());
        assertEquals(actualPlayerId, diceResultMessage.getPlayer());
        assertEquals(lobbyId, diceResultMessage.getLobbyId());

        JsonNode diceResult = diceResultMessage.getMessage();
        assertNotNull(diceResult);

        assertTrue(diceResult.has("dice1"), "Missing dice1 field");
        assertTrue(diceResult.has("dice2"), "Missing dice2 field");
        assertTrue(diceResult.has("total"), "Missing total field");

        int dice1 = diceResult.get("dice1").asInt();
        int dice2 = diceResult.get("dice2").asInt();
        int total = diceResult.get("total").asInt();

        assertTrue(dice1 >= 1 && dice1 <= 6, "Dice 1 value out of range: " + dice1);
        assertTrue(dice2 >= 1 && dice2 <= 6, "Dice 2 value out of range: " + dice2);
        assertEquals(dice1 + dice2, total, "Total doesn't match sum of dice");

        assertTrue(diceResult.has("rollingUsername"), "Missing rollingUsername field");
        assertTrue(diceResult.has("player"), "Missing player field");
        assertEquals(actualPlayerId, diceResult.get("player").asText());

        verify(gameService).rollDice(lobbyId, actualPlayerId);

        webSocketClientConnection.closeAndAwait();
    }


    @Test
    void testPlaceSettlement_success_noWin() throws Exception {
        Player player = new Player("Player1");
        String playerId = player.getUniqueId();
        doReturn(player).when(playerService).getPlayerById(playerId);

        int settlementPositionId = 5;

        String actualLobbyId = lobbyService.createLobby(playerId);
        assertNotNull(actualLobbyId, "Lobby ID should not be null after creation");

        Lobby lobby = lobbyService.getLobbyById(actualLobbyId);
        lobby.setActivePlayer(playerId);

        GameBoard mockGameBoard = mock(GameBoard.class);
        ObjectNode boardStateJson = objectMapper.createObjectNode().put("boardState", "updatedAfterSettlement");

        ObjectNode fullMessage = objectMapper.createObjectNode();
        fullMessage.set("gameboard", boardStateJson);
        fullMessage.set("players", objectMapper.createObjectNode()); // Simulates empty player map

        when(mockGameBoard.getJson()).thenReturn(boardStateJson);
        doReturn(mockGameBoard).when(gameService).getGameboardByLobbyId(actualLobbyId);
        doNothing().when(gameService).placeSettlement(actualLobbyId, playerId, settlementPositionId);
        when(playerService.checkForWin(playerId)).thenReturn(false);

        List<String> receivedMessages = new CopyOnWriteArrayList<>();
        CountDownLatch responseLatch = new CountDownLatch(2);

        final List<String> actualPlayerIds = new CopyOnWriteArrayList<>();
        CountDownLatch connectionLatch = new CountDownLatch(1);

        var clientConnection = BasicWebSocketConnector.create()
                .baseUri(serverUri)
                .path("/game")
                .onTextMessage((conn, msg) -> {
                    try {
                        MessageDTO dto = objectMapper.readValue(msg, MessageDTO.class);
                        if (dto.getType() == MessageType.PLACE_SETTLEMENT) {
                            receivedMessages.add(msg);
                            responseLatch.countDown();
                        } else if (dto.getType() == MessageType.CONNECTION_SUCCESSFUL) {
                            actualPlayerIds.add(dto.getMessageNode("playerId").asText());
                            connectionLatch.countDown();
                        }
                    } catch (JsonProcessingException e) {
                        fail("Failed to parse message: " + msg, e);
                    }
                }).connectAndAwait();

        assertTrue(connectionLatch.await(5, TimeUnit.SECONDS));
        lobbyService.joinLobbyByCode(actualLobbyId, actualPlayerIds.get(0));

        ObjectNode payload = JsonNodeFactory.instance.objectNode().put("settlementPositionId", settlementPositionId);
        MessageDTO placeSettlementMsg = new MessageDTO(MessageType.PLACE_SETTLEMENT, playerId, actualLobbyId, payload);
        clientConnection.sendTextAndAwait(objectMapper.writeValueAsString(placeSettlementMsg));

        assertTrue(responseLatch.await(5, TimeUnit.SECONDS), "Did not receive PLACE_SETTLEMENT responses in time.");
        assertEquals(2, receivedMessages.size());

        for (String msg : receivedMessages) {
            MessageDTO dto = objectMapper.readValue(msg, MessageDTO.class);
            assertEquals(MessageType.PLACE_SETTLEMENT, dto.getType());
            assertEquals(playerId, dto.getPlayer());
            assertEquals(actualLobbyId, dto.getLobbyId());

            assertTrue(dto.getMessage().has("gameboard"));
            assertEquals("updatedAfterSettlement", dto.getMessage().get("gameboard").get("boardState").asText());
        }

        verify(gameService).placeSettlement(actualLobbyId, playerId, settlementPositionId);
        verify(playerService, atLeastOnce()).checkForWin(playerId);
        verify(gameService, times(1)).getGameboardByLobbyId(actualLobbyId);
    }

    @Test
    void testHandleDiceRoll_ResourceDistribution_Success() throws Exception {
        final List<String> actualPlayerIds = new CopyOnWriteArrayList<>();

        List<MessageDTO> player1ReceivedMessages = new CopyOnWriteArrayList<>();
        List<MessageDTO> player2ReceivedMessages = new CopyOnWriteArrayList<>();
        CountDownLatch diceResultLatch = new CountDownLatch(2);
        CountDownLatch connectionLatch = new CountDownLatch(2);

        BasicWebSocketConnector client1Connector = BasicWebSocketConnector.create()
                .baseUri(serverUri).path("/game")
                .onTextMessage((conn, msg) -> {
                    try {
                        MessageDTO dto = objectMapper.readValue(msg, MessageDTO.class);
                        if (dto.getType() == MessageType.CONNECTION_SUCCESSFUL) {
                            actualPlayerIds.add(dto.getMessageNode("playerId").asText());
                            connectionLatch.countDown();
                        } else if (dto.getType() == MessageType.DICE_RESULT) {
                            player1ReceivedMessages.add(dto);
                            diceResultLatch.countDown();
                        }
                    } catch (JsonProcessingException e) {
                        fail("Client1: Failed to parse message: " + msg, e);
                    }
                });
        var client1Connection = client1Connector.connectAndAwait();


        BasicWebSocketConnector client2Connector = BasicWebSocketConnector.create()
                .baseUri(serverUri).path("/game")
                .onTextMessage((conn, msg) -> {
                    try {
                        MessageDTO dto = objectMapper.readValue(msg, MessageDTO.class);
                        if (dto.getType() == MessageType.CONNECTION_SUCCESSFUL) {
                            actualPlayerIds.add(dto.getMessageNode("playerId").asText());
                            connectionLatch.countDown();
                        } else if (dto.getType() == MessageType.DICE_RESULT) {
                            player2ReceivedMessages.add(dto);
                            diceResultLatch.countDown();
                        }
                    } catch (JsonProcessingException e) {
                        fail("Client2: Failed to parse message: " + msg, e);
                    }
                });
        var client2Connection = client2Connector.connectAndAwait();

        assertTrue(connectionLatch.await(5, TimeUnit.SECONDS), "Not all clients connected and sent CONNECTION_SUCCESSFUL");
        assertEquals(2, actualPlayerIds.size(), "Should have two player IDs");

        String player1ActualId = actualPlayerIds.get(0);
        String player2ActualId = actualPlayerIds.get(1);

        String actualLobbyId = lobbyService.createLobby(player1ActualId);
        assertNotNull(actualLobbyId, "Lobby ID should not be null after creation");

        lobbyService.joinLobbyByCode(actualLobbyId, player2ActualId);
        Lobby lobby = lobbyService.getLobbyById(actualLobbyId);
        assertNotNull(lobby, "Lobby should not be null after retrieval");

        lobbyService.toggleReady(actualLobbyId, player1ActualId);
        lobbyService.toggleReady(actualLobbyId, player2ActualId);

        gameService.startGame(actualLobbyId, player1ActualId);
        lobby.setActivePlayer(player1ActualId);

        MessageDTO rollDiceMsg = new MessageDTO(MessageType.ROLL_DICE, player1ActualId, actualLobbyId);
        client1Connection.sendTextAndAwait(objectMapper.writeValueAsString(rollDiceMsg));

        assertTrue(diceResultLatch.await(10, TimeUnit.SECONDS),
                "Both clients did not receive DICE_RESULT message in time. Latch: " + diceResultLatch.getCount());


        MessageDTO p1ResMsg = player1ReceivedMessages.get(0);
        assertEquals(player1ActualId, p1ResMsg.getPlayer());
        assertEquals(actualLobbyId, p1ResMsg.getLobbyId());
        assertTrue(p1ResMsg.getPlayers().containsKey(player1ActualId));
        assertTrue(p1ResMsg.getPlayers().get(player1ActualId).resources().containsKey(TileType.CLAY), "Player 1 resource missing in payload");

        MessageDTO p2ResMsg = player2ReceivedMessages.get(0);
        assertEquals(player1ActualId, p2ResMsg.getPlayer());
        assertEquals(actualLobbyId, p2ResMsg.getLobbyId());
        assertTrue(p2ResMsg.getPlayers().containsKey(player2ActualId));
        assertTrue(p2ResMsg.getPlayers().get(player2ActualId).resources().containsKey(TileType.CLAY), "Player 2 resource missing in payload");

        verify(gameService).rollDice(actualLobbyId, player1ActualId);
        verify(playerService, atLeastOnce()).getPlayerById(player1ActualId);
        verify(playerService, atLeastOnce()).getPlayerById(player2ActualId);

        client1Connection.closeAndAwait();
        client2Connection.closeAndAwait();
    }

    @Test
    void testHandleDiceRoll_ResourceDistribution_PlayerConnectionClosed() throws Exception {
        final String[] client1PlayerIdHolder = new String[1];
        final String[] client2PlayerIdHolder = new String[1];

        CountDownLatch connectionLatch = new CountDownLatch(2);

        List<MessageDTO> player1ReceivedMessages = new CopyOnWriteArrayList<>();
        CountDownLatch player1DiceResultLatch = new CountDownLatch(1);

        System.out.println("Setting up Client 1...");
        BasicWebSocketConnector client1Connector = BasicWebSocketConnector.create()
                .baseUri(serverUri).path("/game")
                .onTextMessage((conn, msg) -> {
                    try {
                        MessageDTO dto = objectMapper.readValue(msg, MessageDTO.class);
                        System.out.println("Client1 RX: " + msg);

                        if (dto.getType() == MessageType.CONNECTION_SUCCESSFUL) {
                            client1PlayerIdHolder[0] = dto.getMessageNode("playerId").asText();
                            System.out.println("Client1 Connected with ID: " + client1PlayerIdHolder[0]);
                            connectionLatch.countDown();
                        } else if (dto.getType() == MessageType.DICE_RESULT) {
                            System.out.println("Client1 got DICE_RESULT.");
                            player1ReceivedMessages.add(dto);
                            player1DiceResultLatch.countDown();
                        }
                    } catch (JsonProcessingException e) {
                        fail("Client1: Failed to parse message: " + msg, e);
                    }
                });
        var client1WebSocketClientConnection = client1Connector.connectAndAwait();
        System.out.println("Client 1 connection object: " + client1WebSocketClientConnection);


        System.out.println("Setting up Client 2...");
        BasicWebSocketConnector client2Connector = BasicWebSocketConnector.create()
                .baseUri(serverUri).path("/game")
                .onTextMessage((conn, msg) -> {
                    try {
                        MessageDTO dto = objectMapper.readValue(msg, MessageDTO.class);
                        System.out.println("Client2 RX: " + msg);
                        if (dto.getType() == MessageType.CONNECTION_SUCCESSFUL) {
                            client2PlayerIdHolder[0] = dto.getMessageNode("playerId").asText();
                            System.out.println("Client2 Connected with ID: " + client2PlayerIdHolder[0]);
                            connectionLatch.countDown();
                        } else if (dto.getType() == MessageType.DICE_RESULT) {
                            fail("Client2 got DICE_RESULT.");
                        }
                    } catch (JsonProcessingException e) {
                        fail("Client2: Failed to parse message: " + msg, e);
                    }
                });
        var client2WebSocketClientConnection = client2Connector.connectAndAwait();
        System.out.println("Client 2 connection object: " + client2WebSocketClientConnection);


        assertTrue(connectionLatch.await(10, TimeUnit.SECONDS), "Not all clients connected and received their IDs. Latch: " + connectionLatch.getCount());
        assertNotNull(client1PlayerIdHolder[0], "Client 1 Player ID not set");
        assertNotNull(client2PlayerIdHolder[0], "Client 2 Player ID not set");

        String player1ActualId = client1PlayerIdHolder[0];
        String player2ActualId = client2PlayerIdHolder[0];
        System.out.println("Test: player1ActualId = " + player1ActualId);
        System.out.println("Test: player2ActualId = " + player2ActualId);

        String actualLobbyId = lobbyService.createLobby(player1ActualId);
        System.out.println("Test: Created lobby with ID: " + actualLobbyId + " for host " + player1ActualId);
        lobbyService.joinLobbyByCode(actualLobbyId, player2ActualId);
        System.out.println("Test: Player " + player2ActualId + " joined lobby " + actualLobbyId);

        lobbyService.toggleReady(actualLobbyId, player1ActualId);
        lobbyService.toggleReady(actualLobbyId, player2ActualId);

        gameService.startGame(actualLobbyId, player1ActualId);
        System.out.println("Test: Gameboard created for lobby " + actualLobbyId);

        Lobby lobby = lobbyService.getLobbyById(actualLobbyId);
        lobby.setActivePlayer(player1ActualId);
        System.out.println("Test: Active player set to " + player1ActualId);

        client2WebSocketClientConnection.closeAndAwait();

        MessageDTO rollDiceMsg = new MessageDTO(MessageType.ROLL_DICE, player1ActualId, actualLobbyId);
        System.out.println("Test: Sending ROLL_DICE from player " + player1ActualId + " for lobby " + actualLobbyId);
        client1WebSocketClientConnection.sendTextAndAwait(objectMapper.writeValueAsString(rollDiceMsg));

        System.out.println("Test: Awaiting DICE_RESULT for player 1...");
        assertTrue(player1DiceResultLatch.await(3, TimeUnit.SECONDS), "Player 1 did not receive DICE_RESULT. Latch: " + player1DiceResultLatch.getCount());

        verify(gameService).rollDice(actualLobbyId, player1ActualId);
        verify(playerService, atLeastOnce()).getPlayerById(player1ActualId);
        verify(playerService, atLeastOnce()).getPlayerById(player2ActualId);

        System.out.println("Test: Closing client connections...");
        client1WebSocketClientConnection.closeAndAwait();
        System.out.println("Test: Finished.");
    }

    @Test
    void testHandleDiceRoll_ResourceDistribution_OnePlayerSendFails() throws Exception {
        final List<String> actualPlayerIds = new CopyOnWriteArrayList<>();
        CountDownLatch connectionLatch = new CountDownLatch(2);
        CountDownLatch diceResultLatch = new CountDownLatch(2);

        List<MessageDTO> receivedMessages = new CopyOnWriteArrayList<>();

        BasicWebSocketConnector client1Connector = BasicWebSocketConnector.create()
                .baseUri(serverUri).path("/game")
                .onTextMessage((conn, msg) -> {
                    try {
                        MessageDTO dto = objectMapper.readValue(msg, MessageDTO.class);
                        if (dto.getType() == MessageType.CONNECTION_SUCCESSFUL) {
                            actualPlayerIds.add(dto.getMessageNode("playerId").asText());
                            connectionLatch.countDown();
                        } else if (dto.getType() == MessageType.DICE_RESULT) {
                            receivedMessages.add(dto);
                            diceResultLatch.countDown();
                        }
                    } catch (Exception e) {
                        fail("Client1 error: " + e.getMessage());
                    }
                });

        BasicWebSocketConnector client2Connector = BasicWebSocketConnector.create()
                .baseUri(serverUri).path("/game")
                .onTextMessage((conn, msg) -> {
                    try {
                        MessageDTO dto = objectMapper.readValue(msg, MessageDTO.class);
                        if (dto.getType() == MessageType.CONNECTION_SUCCESSFUL) {
                            actualPlayerIds.add(dto.getMessageNode("playerId").asText());
                            connectionLatch.countDown();
                        } else if (dto.getType() == MessageType.DICE_RESULT) {
                            receivedMessages.add(dto);
                            diceResultLatch.countDown();
                        }
                    } catch (Exception e) {
                        fail("Client2 error: " + e.getMessage());
                    }
                });

        var client1 = client1Connector.connectAndAwait();
        var client2 = client2Connector.connectAndAwait();

        assertTrue(connectionLatch.await(5, TimeUnit.SECONDS), "Connections failed");
        assertEquals(2, actualPlayerIds.size());

<<<<<<< HEAD
        String lobbyId = lobbyService.createLobby(actualPlayerIds.get(0));
        lobbyService.joinLobbyByCode(lobbyId, actualPlayerIds.get(1));
        Lobby lobby = lobbyService.getLobbyById(lobbyId);
        lobby.setActivePlayer(actualPlayerIds.get(0));
        gameService.createGameboard(lobbyId);

        MessageDTO rollMsg = new MessageDTO(MessageType.ROLL_DICE, actualPlayerIds.get(0), lobbyId);
        client1.sendTextAndAwait(objectMapper.writeValueAsString(rollMsg));
=======
        String actualLobbyId = lobbyService.createLobby(player1ActualId);
        lobbyService.joinLobbyByCode(actualLobbyId, player2ActualId);
        Lobby lobby = lobbyService.getLobbyById(actualLobbyId);
        lobbyService.toggleReady(actualLobbyId, player1ActualId);
        lobbyService.toggleReady(actualLobbyId, player2ActualId);

        gameService.startGame(actualLobbyId, player1ActualId);
        lobby.setActivePlayer(player1ActualId);
>>>>>>> d75f0b5f

        assertTrue(diceResultLatch.await(5, TimeUnit.SECONDS), "Result messages not received");

        assertEquals(2, receivedMessages.size());
        MessageDTO result = receivedMessages.get(0);

        assertEquals(MessageType.DICE_RESULT, result.getType());
        assertEquals(actualPlayerIds.get(0), result.getPlayer());
        assertEquals(lobbyId, result.getLobbyId());

        JsonNode diceResult = result.getMessage();
        assertNotNull(diceResult.get("dice1"));
        assertNotNull(diceResult.get("dice2"));
        assertNotNull(diceResult.get("total"));
        assertNotNull(diceResult.get("rollingUsername"));
        assertNotNull(diceResult.get("player"));

        assertNotNull(result.getPlayers());
        assertTrue(result.getPlayers().containsKey(actualPlayerIds.get(0)));
        assertTrue(result.getPlayers().containsKey(actualPlayerIds.get(1)));

        client1.closeAndAwait();
        client2.closeAndAwait();
    }

    @Test
    void testPlaceSettlement_success_playerWins() throws Exception {
        String winnerPlayerId = "playerPSW";
        String loserPlayerId = "playerLose";
        int settlementPositionId = 7;

        String actualLobbyId = lobbyService.createLobby(winnerPlayerId);
        assertNotNull(actualLobbyId);
        Lobby lobby = lobbyService.getLobbyById(actualLobbyId);
        lobby.setActivePlayer(winnerPlayerId);

        doNothing().when(gameService).placeSettlement(actualLobbyId, winnerPlayerId, settlementPositionId);
        when(playerService.checkForWin(winnerPlayerId)).thenReturn(true);

        Player mockPlayer = mock(Player.class);
        when(mockPlayer.getUsername()).thenReturn(winnerPlayerId);
        when(mockPlayer.getUniqueId()).thenReturn(winnerPlayerId);
        when(mockPlayer.getVictoryPoints()).thenReturn(10);
        when(playerService.getPlayerById(winnerPlayerId)).thenReturn(mockPlayer); // <-- Ensure this is how it's resolved

        Player mockPlayer2 = mock(Player.class);
        when(mockPlayer2.getUsername()).thenReturn(loserPlayerId);
        when(mockPlayer2.getUniqueId()).thenReturn(loserPlayerId);
        when(mockPlayer2.getVictoryPoints()).thenReturn(8);
        when(playerService.getPlayerById(loserPlayerId)).thenReturn(mockPlayer2);

        lobbyService.joinLobbyByCode(lobby.getLobbyId(), loserPlayerId);

        List<String> receivedMessages = new CopyOnWriteArrayList<>();
        CountDownLatch gameWonLatch = new CountDownLatch(1);

        var clientConnection = BasicWebSocketConnector.create()
                .baseUri(serverUri)
                .path("/game")
                .onTextMessage((conn, msg) -> {
                    try {
                        MessageDTO dto = objectMapper.readValue(msg, MessageDTO.class);
                        if (dto.getType() == MessageType.GAME_WON) {
                            receivedMessages.add(msg);
                            gameWonLatch.countDown();
                        }
                    } catch (JsonProcessingException e) {
                        fail("Failed to parse message: " + msg, e);
                    }
                })
                .connectAndAwait();

        ObjectNode payload = JsonNodeFactory.instance.objectNode().put("settlementPositionId", settlementPositionId);
        MessageDTO placeSettlementMsg = new MessageDTO(MessageType.PLACE_SETTLEMENT, winnerPlayerId, actualLobbyId, payload);

        clientConnection.sendTextAndAwait(objectMapper.writeValueAsString(placeSettlementMsg));

        assertTrue(gameWonLatch.await(5, TimeUnit.SECONDS),
                "Did not receive GAME_WON response in time. Received: " + receivedMessages.size());
        assertEquals(1, receivedMessages.size());

        for (String msg : receivedMessages) {
            MessageDTO dto = objectMapper.readValue(msg, MessageDTO.class);
            assertEquals(MessageType.GAME_WON, dto.getType());
            assertEquals(winnerPlayerId, dto.getPlayer());
            assertEquals(actualLobbyId, dto.getLobbyId());
            assertEquals(winnerPlayerId, dto.getMessageNode("winner").asText());
            assertEquals(2, dto.getMessage().withArray("leaderboard").size());

            JsonNode winner = dto.getMessage().withArray("leaderboard").get(0);
            assertEquals(winnerPlayerId, winner.get("id").asText());
            assertEquals(winnerPlayerId, winner.get("username").asText());
            assertEquals(10, winner.get("victoryPoints").asInt());

            JsonNode loser = dto.getMessage().withArray("leaderboard").get(1);
            assertEquals(loserPlayerId, loser.get("id").asText());
            assertEquals(loserPlayerId, loser.get("username").asText());
            assertEquals(8, loser.get("victoryPoints").asInt());
        }

        verify(gameService).placeSettlement(actualLobbyId, winnerPlayerId, settlementPositionId);
        verify(playerService, atLeastOnce()).checkForWin(winnerPlayerId);
        verify(gameMessageHandler, times(1)).broadcastWin(actualLobbyId, winnerPlayerId);
        verify(gameService, never()).getGameboardByLobbyId(anyString());
    }


    @Test
    void testPlaceSettlement_invalidPositionId_string() throws Exception {
        String playerId = "playerPSE1";

        String actualLobbyId = lobbyService.createLobby(playerId);
        assertNotNull(actualLobbyId);
        Lobby lobby = lobbyService.getLobbyById(actualLobbyId);
        lobby.setActivePlayer(playerId);

        List<String> receivedMessages = new CopyOnWriteArrayList<>();
        CountDownLatch errorLatch = new CountDownLatch(1);

        var clientConnection = BasicWebSocketConnector.create()
                .baseUri(serverUri)
                .path("/game")
                .onTextMessage((conn, msg) -> {
                    try {
                        MessageDTO dto = objectMapper.readValue(msg, MessageDTO.class);
                        if (dto.getType() == MessageType.ERROR) {
                            receivedMessages.add(msg);
                            errorLatch.countDown();
                        }
                    } catch (JsonProcessingException e) {
                        fail("Failed to parse message: " + msg, e);
                    }
                })
                .connectAndAwait();

        clientConnection.sendTextAndAwait(objectMapper.writeValueAsString(
                new MessageDTO(MessageType.PLACE_SETTLEMENT, playerId, actualLobbyId,
                        JsonNodeFactory.instance.objectNode().put("settlementPositionId", "not-an-integer"))
        ));

        assertTrue(errorLatch.await(5, TimeUnit.SECONDS), "Did not receive ERROR response in time.");
        assertEquals(1, receivedMessages.size());

        MessageDTO responseDto = objectMapper.readValue(receivedMessages.get(0), MessageDTO.class);
        assertEquals(MessageType.ERROR, responseDto.getType());
        assertTrue(responseDto.getMessageNode("error").asText().startsWith("Invalid settlement position id: id = "));

        verify(gameService, never()).placeSettlement(anyString(), anyString(), anyInt());
        verify(playerService, never()).checkForWin(anyString());
        verify(gameService, never()).getGameboardByLobbyId(anyString());
    }

    @Test
    void testPlaceSettlement_gameServicePlaceSettlement_throwsGameException() throws Exception {
        String playerId = "playerPSE2";
        int settlementPositionId = 10;
        String gameServiceErrorMessage = "Cannot place settlement here (GameService error)";

        String actualLobbyId = lobbyService.createLobby(playerId);
        assertNotNull(actualLobbyId);
        Lobby lobby = lobbyService.getLobbyById(actualLobbyId);
        lobby.setActivePlayer(playerId);

        doThrow(new GameException(gameServiceErrorMessage))
                .when(gameService).placeSettlement(actualLobbyId, playerId, settlementPositionId);

        List<String> receivedMessages = new CopyOnWriteArrayList<>();
        CountDownLatch errorLatch = new CountDownLatch(1);

        var clientConnection = BasicWebSocketConnector.create()
                .baseUri(serverUri)
                .path("/game")
                .onTextMessage((conn, msg) -> {
                    try {
                        MessageDTO dto = objectMapper.readValue(msg, MessageDTO.class);
                        if (dto.getType() == MessageType.ERROR) {
                            receivedMessages.add(msg);
                            errorLatch.countDown();
                        }
                    } catch (JsonProcessingException e) {
                        fail("Failed to parse message: " + msg, e);
                    }
                })
                .connectAndAwait();

        ObjectNode payload = JsonNodeFactory.instance.objectNode().put("settlementPositionId", settlementPositionId);
        MessageDTO placeSettlementMsg = new MessageDTO(MessageType.PLACE_SETTLEMENT, playerId, actualLobbyId, payload);

        clientConnection.sendTextAndAwait(objectMapper.writeValueAsString(placeSettlementMsg));

        assertTrue(errorLatch.await(5, TimeUnit.SECONDS), "Did not receive ERROR response in time.");
        assertEquals(1, receivedMessages.size());

        MessageDTO responseDto = objectMapper.readValue(receivedMessages.get(0), MessageDTO.class);
        assertEquals(MessageType.ERROR, responseDto.getType());
        assertEquals(gameServiceErrorMessage, responseDto.getMessageNode("error").asText());

        verify(gameService).placeSettlement(actualLobbyId, playerId, settlementPositionId);
        verify(playerService, never()).checkForWin(anyString());
        verify(gameService, never()).getGameboardByLobbyId(anyString());
        verify(gameMessageHandler, never()).broadcastWin(anyString(), anyString());
    }

    @Test
    void testHandleStartGame_simple() throws Exception {
        CopyOnWriteArrayList<MessageDTO> seen = new CopyOnWriteArrayList<>();
        CountDownLatch latch = new CountDownLatch(1);
        CountDownLatch connectionLatch = new CountDownLatch(1);

        List<String> playerIds = new ArrayList<>();

        var client = BasicWebSocketConnector
                .create()
                .baseUri(serverUri)
                .path("/game")
                .onTextMessage((conn, text) -> {
                    try {
                        MessageDTO dto = objectMapper.readValue(text, MessageDTO.class);
                        if (dto.getType() == MessageType.CONNECTION_SUCCESSFUL) {
                            playerIds.add(dto.getMessageNode("playerId").asText());
                            connectionLatch.countDown();
                        } else if (dto.getType() == MessageType.GAME_STARTED) {
                            seen.add(dto);
                            latch.countDown();
                        }
                    } catch (Exception e) {
                        throw new RuntimeException(e);
                    }
                });

        var connection = client.connectAndAwait();

        assertTrue(connectionLatch.await(5, TimeUnit.SECONDS));
        Player player1 = new Player("player1");
        Player player2 = playerService.getPlayerById(playerIds.get(0));

        when(playerService.getPlayerById(player1.getUniqueId())).thenReturn(player1);
        String lobbyId = lobbyService.createLobby(player1.getUniqueId());
        lobbyService.joinLobbyByCode(lobbyId, player2.getUniqueId());

        lobbyService.toggleReady(lobbyId, player1.getUniqueId());
        lobbyService.toggleReady(lobbyId, player2.getUniqueId());

        MessageDTO startedMessage = new MessageDTO(MessageType.START_GAME, player1.getUniqueId(), lobbyId);
        connection.sendTextAndAwait(startedMessage);

        assertTrue(latch.await(5, TimeUnit.SECONDS), "never saw GAME_STARTED");
        assertEquals(1, seen.size());
        MessageDTO response = seen.get(0);
        assertEquals(MessageType.GAME_STARTED, response.getType());
        assertNotNull(response.getMessageNode("gameboard"));
        assertNotNull(response.getMessageNode("players"));
        assertNotNull(response.getMessageNode("activePlayer"));
        assertTrue(lobbyService.getLobbyById(lobbyId).isGameStarted());

        verify(gameService).startGame(lobbyId, player1.getUniqueId());
        verify(lobbyService, atLeastOnce()).getLobbyById(lobbyId);
    }

    @Test
    void testEndTurn() throws InterruptedException, GameException {
        final String[] client1PlayerIdHolder = new String[1];
        final String[] client2PlayerIdHolder = new String[1];

        CountDownLatch connectionLatch = new CountDownLatch(2);

        List<MessageDTO> player1ReceivedMessages = new CopyOnWriteArrayList<>();
        CountDownLatch player1NextTurnLatch = new CountDownLatch(1);

        System.out.println("Setting up Client 1...");
        BasicWebSocketConnector client1Connector = BasicWebSocketConnector.create()
                .baseUri(serverUri).path("/game")
                .onTextMessage((conn, msg) -> {
                    try {
                        MessageDTO dto = objectMapper.readValue(msg, MessageDTO.class);
                        System.out.println("Client1 RX: " + msg);

                        if (dto.getType() == MessageType.CONNECTION_SUCCESSFUL) {
                            client1PlayerIdHolder[0] = dto.getMessageNode("playerId").asText();
                            System.out.println("Client1 Connected with ID: " + client1PlayerIdHolder[0]);
                            connectionLatch.countDown();
                        } else if (dto.getType() == MessageType.NEXT_TURN) {
                            player1ReceivedMessages.add(dto);
                            player1NextTurnLatch.countDown();
                        }
                    } catch (JsonProcessingException e) {
                        fail("Client1: Failed to parse message: " + msg, e);
                    }
                });
        var client1WebSocketClientConnection = client1Connector.connectAndAwait();
        System.out.println("Client 1 connection object: " + client1WebSocketClientConnection);


        System.out.println("Setting up Client 2...");
        BasicWebSocketConnector client2Connector = BasicWebSocketConnector.create()
                .baseUri(serverUri).path("/game")
                .onTextMessage((conn, msg) -> {
                    try {
                        MessageDTO dto = objectMapper.readValue(msg, MessageDTO.class);
                        System.out.println("Client2 RX: " + msg);
                        if (dto.getType() == MessageType.CONNECTION_SUCCESSFUL) {
                            client2PlayerIdHolder[0] = dto.getMessageNode("playerId").asText();
                            System.out.println("Client2 Connected with ID: " + client2PlayerIdHolder[0]);
                            connectionLatch.countDown();
                        }
                    } catch (JsonProcessingException e) {
                        fail("Client2: Failed to parse message: " + msg, e);
                    }
                });
        var client2WebSocketClientConnection = client2Connector.connectAndAwait();
        System.out.println("Client 2 connection object: " + client2WebSocketClientConnection);


        assertTrue(connectionLatch.await(10, TimeUnit.SECONDS), "Not all clients connected and received their IDs. Latch: " + connectionLatch.getCount());
        assertNotNull(client1PlayerIdHolder[0], "Client 1 Player ID not set");
        assertNotNull(client2PlayerIdHolder[0], "Client 2 Player ID not set");

        String player1ActualId = client1PlayerIdHolder[0];
        String player2ActualId = client2PlayerIdHolder[0];
        System.out.println("Test: player1ActualId = " + player1ActualId);
        System.out.println("Test: player2ActualId = " + player2ActualId);

        String actualLobbyId = lobbyService.createLobby(player1ActualId);
        System.out.println("Test: Created lobby with ID: " + actualLobbyId + " for host " + player1ActualId);
        lobbyService.joinLobbyByCode(actualLobbyId, player2ActualId);
        System.out.println("Test: Player " + player2ActualId + " joined lobby " + actualLobbyId);

        lobbyService.toggleReady(actualLobbyId, player1ActualId);
        lobbyService.toggleReady(actualLobbyId, player2ActualId);

        gameService.startGame(actualLobbyId, player1ActualId);
        System.out.println("Test: Gameboard created for lobby " + actualLobbyId);

        Lobby lobby = lobbyService.getLobbyById(actualLobbyId);
        lobby.setPlayerOrder(List.of(player1ActualId, player2ActualId));
        lobby.setActivePlayer(player1ActualId);

        gameService.placeRoad(actualLobbyId, player1ActualId, 1);
        gameService.placeSettlement(actualLobbyId, player1ActualId, 1);

        MessageDTO messageDTO = new MessageDTO(MessageType.END_TURN, player1ActualId, actualLobbyId);
        client1WebSocketClientConnection.sendTextAndAwait(messageDTO);

        assertTrue(player1NextTurnLatch.await(10, TimeUnit.SECONDS));
        assertEquals(1, player1ReceivedMessages.size());

        var receivedDTO = player1ReceivedMessages.get(0);
        assertEquals(MessageType.NEXT_TURN, receivedDTO.getType());
        assertTrue(receivedDTO.getPlayers().containsKey(player2ActualId));
        assertTrue(receivedDTO.getPlayers().get(player2ActualId).isActivePlayer());
        assertNotNull(receivedDTO.getMessageNode("gameboard"));
    }

    @Test
    void testJoinLobby_Failure_ThrowsGameException() throws Exception {
        String invalidLobbyId = "invalid123";
        String playerId = "testPlayer";

        doThrow(new GameException("Failed to join lobby: lobby session not found or full"))
                .when(lobbyService).getLobbyById(invalidLobbyId);

        List<String> receivedMessages = new CopyOnWriteArrayList<>();
        CountDownLatch errorLatch = new CountDownLatch(1);

        var client = BasicWebSocketConnector.create()
                .baseUri(serverUri)
                .path("/game")
                .onTextMessage((conn, msg) -> {
                    if (msg.startsWith("{")) {
                        try {
                            MessageDTO dto = objectMapper.readValue(msg, MessageDTO.class);
                            if (dto.getType() == MessageType.ERROR) {
                                receivedMessages.add(msg);
                                errorLatch.countDown();
                            }
                        } catch (JsonProcessingException e) {
                            fail("Failed to parse message");
                        }
                    }
                })
                .connectAndAwait();

        MessageDTO joinMessage = new MessageDTO(MessageType.JOIN_LOBBY, playerId, invalidLobbyId);
        client.sendTextAndAwait(objectMapper.writeValueAsString(joinMessage));

        assertTrue(errorLatch.await(5, TimeUnit.SECONDS), "Did not receive ERROR message");
        assertEquals(1, receivedMessages.size());

        MessageDTO errorMessage = objectMapper.readValue(receivedMessages.get(0), MessageDTO.class);
        assertEquals(MessageType.ERROR, errorMessage.getType());
        assertEquals("Failed to join lobby: lobby session not found or full",
                errorMessage.getMessageNode("error").asText());

        verify(lobbyService).joinLobbyByCode(invalidLobbyId, playerId);
    }

    @Test
    void testJoinLobby_GameBoardUpdateFails_StillReturnsSuccess() throws Exception {

        Player hostPlayer = new Player("Host Player");
        when(playerService.getPlayerById(hostPlayer.getUniqueId())).thenReturn(hostPlayer);

        Player player = new Player("Player 1");
        String playerId = player.getUniqueId();
        when(playerService.getPlayerById(playerId)).thenReturn(player);

        String lobbyId = lobbyService.createLobby(hostPlayer.getUniqueId());

        doThrow(new GameException("Test exception")).when(gameMessageHandler).getGameBoardInformation(lobbyId);

        List<String> receivedMessages = new CopyOnWriteArrayList<>();
        CountDownLatch successLatch = new CountDownLatch(1);

        var client = BasicWebSocketConnector.create()
                .baseUri(serverUri)
                .path("/game")
                .onTextMessage((conn, msg) -> {
                    if (msg.startsWith("{")) {
                        try {
                            MessageDTO dto = objectMapper.readValue(msg, MessageDTO.class);
                            if (dto.getType() == MessageType.PLAYER_JOINED) {
                                receivedMessages.add(msg);
                                successLatch.countDown();
                            }
                        } catch (JsonProcessingException e) {
                            fail("Failed to parse message");
                        }
                    }
                })
                .connectAndAwait();

        MessageDTO joinMessage = new MessageDTO(MessageType.JOIN_LOBBY, playerId, lobbyId);
        client.sendTextAndAwait(objectMapper.writeValueAsString(joinMessage));

        assertTrue(successLatch.await(5, TimeUnit.SECONDS), "Did not receive PLAYER_JOINED message");
        assertEquals(1, receivedMessages.size());

        MessageDTO successMessage = objectMapper.readValue(receivedMessages.get(0), MessageDTO.class);
        assertEquals(MessageType.PLAYER_JOINED, successMessage.getType());

        verify(lobbyService).joinLobbyByCode(lobbyId, playerId);
    }

    @Test
    void testJoinLobbyFailsWithJoinReturnsFalse() throws Exception {
        String playerId = "FailPlayer";
        String lobbyId = "failLobby";

        MessageDTO joinMessage = new MessageDTO(MessageType.JOIN_LOBBY, playerId, lobbyId);
        doReturn(false).when(lobbyService).joinLobbyByCode(lobbyId, playerId);

        List<MessageDTO> receivedMessages = new CopyOnWriteArrayList<>();
        CountDownLatch errorLatch = new CountDownLatch(1);

        var client = BasicWebSocketConnector.create()
                .baseUri(serverUri)
                .path("/game")
                .onTextMessage((conn, msg) -> {
                    try {
                        MessageDTO dto = objectMapper.readValue(msg, MessageDTO.class);
                        if (dto.getType() == MessageType.ERROR) {
                            receivedMessages.add(dto);
                            errorLatch.countDown();
                        }
                    } catch (JsonProcessingException e) {
                        fail("Failed to parse message");
                    }
                })
                .connectAndAwait();

        client.sendTextAndAwait(objectMapper.writeValueAsString(joinMessage));

        assertTrue(errorLatch.await(5, TimeUnit.SECONDS));
        assertEquals(1, receivedMessages.size());

        MessageDTO error = receivedMessages.get(0);
        assertEquals(MessageType.ERROR, error.getType());
        assertEquals("Failed to join lobby: lobby session not found or full",
                error.getMessageNode("error").asText());

        verify(lobbyService).joinLobbyByCode(lobbyId, playerId);
    }

    @Test
    void testSetReady() throws InterruptedException, GameException {
        final String[] client1PlayerIdHolder = new String[1];
        final String[] client2PlayerIdHolder = new String[1];

        CountDownLatch connectionLatch = new CountDownLatch(2);

        List<MessageDTO> player1ReceivedMessages = new CopyOnWriteArrayList<>();
        CountDownLatch player1SetReadyLatch = new CountDownLatch(3);

        System.out.println("Setting up Client 1...");
        BasicWebSocketConnector client1Connector = BasicWebSocketConnector.create()
                .baseUri(serverUri).path("/game")
                .onTextMessage((conn, msg) -> {
                    try {
                        MessageDTO dto = objectMapper.readValue(msg, MessageDTO.class);
                        System.out.println("Client1 RX: " + msg);

                        if (dto.getType() == MessageType.CONNECTION_SUCCESSFUL) {
                            client1PlayerIdHolder[0] = dto.getMessageNode("playerId").asText();
                            System.out.println("Client1 Connected with ID: " + client1PlayerIdHolder[0]);
                            connectionLatch.countDown();
                        }
                    } catch (JsonProcessingException e) {
                        fail("Client1: Failed to parse message: " + msg, e);
                    }
                });
        var client1WebSocketClientConnection = client1Connector.connectAndAwait();
        System.out.println("Client 1 connection object: " + client1WebSocketClientConnection);


        System.out.println("Setting up Client 2...");
        BasicWebSocketConnector client2Connector = BasicWebSocketConnector.create()
                .baseUri(serverUri).path("/game")
                .onTextMessage((conn, msg) -> {
                    try {
                        MessageDTO dto = objectMapper.readValue(msg, MessageDTO.class);
                        System.out.println("Client2 RX: " + msg);
                        if (dto.getType() == MessageType.CONNECTION_SUCCESSFUL) {
                            client2PlayerIdHolder[0] = dto.getMessageNode("playerId").asText();
                            System.out.println("Client2 Connected with ID: " + client2PlayerIdHolder[0]);
                            connectionLatch.countDown();
                        } else if (dto.getType() == MessageType.LOBBY_UPDATED) {
                            player1ReceivedMessages.add(dto);
                            player1SetReadyLatch.countDown();
                        }
                    } catch (JsonProcessingException e) {
                        fail("Client2: Failed to parse message: " + msg, e);
                    }
                });
        var client2WebSocketClientConnection = client2Connector.connectAndAwait();
        System.out.println("Client 2 connection object: " + client2WebSocketClientConnection);


        assertTrue(connectionLatch.await(10, TimeUnit.SECONDS), "Not all clients connected and received their IDs. Latch: " + connectionLatch.getCount());
        assertNotNull(client1PlayerIdHolder[0], "Client 1 Player ID not set");
        assertNotNull(client2PlayerIdHolder[0], "Client 2 Player ID not set");

        String player1ActualId = client1PlayerIdHolder[0];
        String player2ActualId = client2PlayerIdHolder[0];
        System.out.println("Test: player1ActualId = " + player1ActualId);
        System.out.println("Test: player2ActualId = " + player2ActualId);

        String actualLobbyId = lobbyService.createLobby(player1ActualId);
        System.out.println("Test: Created lobby with ID: " + actualLobbyId + " for host " + player1ActualId);
        lobbyService.joinLobbyByCode(actualLobbyId, player2ActualId);
        System.out.println("Test: Player " + player2ActualId + " joined lobby " + actualLobbyId);
        Lobby lobby = lobbyService.getLobbyById(actualLobbyId);
        assertFalse(lobby.isReady(player1ActualId));

        client1WebSocketClientConnection.sendTextAndAwait(new MessageDTO(MessageType.SET_READY, player1ActualId, actualLobbyId));
        client1WebSocketClientConnection.sendTextAndAwait(new MessageDTO(MessageType.SET_READY, player1ActualId, actualLobbyId));
        client1WebSocketClientConnection.sendTextAndAwait(new MessageDTO(MessageType.SET_READY, player1ActualId, actualLobbyId));

        assertTrue(player1SetReadyLatch.await(10, TimeUnit.SECONDS));
        assertEquals(3, player1ReceivedMessages.size());

        var firstMessage = player1ReceivedMessages.get(0);
        assertEquals(MessageType.LOBBY_UPDATED, firstMessage.getType());
        assertNotNull(firstMessage.getPlayers());
        assertTrue(firstMessage.getPlayers().containsKey(player1ActualId));
        assertTrue(firstMessage.getPlayers().get(player1ActualId).isReady());

        var secondMessage = player1ReceivedMessages.get(1);
        assertEquals(MessageType.LOBBY_UPDATED, secondMessage.getType());
        assertNotNull(secondMessage.getPlayers());
        assertTrue(secondMessage.getPlayers().containsKey(player1ActualId));
        assertFalse(secondMessage.getPlayers().get(player1ActualId).isReady());

        var thirdMessage = player1ReceivedMessages.get(2);
        assertEquals(MessageType.LOBBY_UPDATED, thirdMessage.getType());
        assertNotNull(thirdMessage.getPlayers());
        assertTrue(thirdMessage.getPlayers().containsKey(player1ActualId));
        assertTrue(thirdMessage.getPlayers().get(player1ActualId).isReady());

        assertTrue(lobby.isReady(player1ActualId));

        verify(lobbyService, times(3)).toggleReady(actualLobbyId, player1ActualId);
    }

    @Test
    void testLeaveLobby() throws InterruptedException, GameException {
        final String[] client1PlayerIdHolder = new String[1];
        final String[] client2PlayerIdHolder = new String[1];

        CountDownLatch connectionLatch = new CountDownLatch(2);

        List<MessageDTO> player1ReceivedMessages = new CopyOnWriteArrayList<>();
        CountDownLatch player1LobbyUpdatedLatch = new CountDownLatch(1);

        System.out.println("Setting up Client 1...");
        BasicWebSocketConnector client1Connector = BasicWebSocketConnector.create()
                .baseUri(serverUri).path("/game")
                .onTextMessage((conn, msg) -> {
                    try {
                        MessageDTO dto = objectMapper.readValue(msg, MessageDTO.class);
                        System.out.println("Client1 RX: " + msg);

                        if (dto.getType() == MessageType.CONNECTION_SUCCESSFUL) {
                            client1PlayerIdHolder[0] = dto.getMessageNode("playerId").asText();
                            System.out.println("Client1 Connected with ID: " + client1PlayerIdHolder[0]);
                            connectionLatch.countDown();
                        } else if (dto.getType() == MessageType.LOBBY_UPDATED) {
                            player1ReceivedMessages.add(dto);
                            player1LobbyUpdatedLatch.countDown();
                        }
                    } catch (JsonProcessingException e) {
                        fail("Client1: Failed to parse message: " + msg, e);
                    }
                });
        var client1WebSocketClientConnection = client1Connector.connectAndAwait();
        System.out.println("Client 1 connection object: " + client1WebSocketClientConnection);


        System.out.println("Setting up Client 2...");
        BasicWebSocketConnector client2Connector = BasicWebSocketConnector.create()
                .baseUri(serverUri).path("/game")
                .onTextMessage((conn, msg) -> {
                    try {
                        MessageDTO dto = objectMapper.readValue(msg, MessageDTO.class);
                        System.out.println("Client2 RX: " + msg);
                        if (dto.getType() == MessageType.CONNECTION_SUCCESSFUL) {
                            client2PlayerIdHolder[0] = dto.getMessageNode("playerId").asText();
                            System.out.println("Client2 Connected with ID: " + client2PlayerIdHolder[0]);
                            connectionLatch.countDown();
                        }
                    } catch (JsonProcessingException e) {
                        fail("Client2: Failed to parse message: " + msg, e);
                    }
                });
        var client2WebSocketClientConnection = client2Connector.connectAndAwait();
        System.out.println("Client 2 connection object: " + client2WebSocketClientConnection);


        assertTrue(connectionLatch.await(10, TimeUnit.SECONDS), "Not all clients connected and received their IDs. Latch: " + connectionLatch.getCount());
        assertNotNull(client1PlayerIdHolder[0], "Client 1 Player ID not set");
        assertNotNull(client2PlayerIdHolder[0], "Client 2 Player ID not set");

        String player1ActualId = client1PlayerIdHolder[0];
        String player2ActualId = client2PlayerIdHolder[0];
        System.out.println("Test: player1ActualId = " + player1ActualId);
        System.out.println("Test: player2ActualId = " + player2ActualId);

        String actualLobbyId = lobbyService.createLobby(player1ActualId);
        System.out.println("Test: Created lobby with ID: " + actualLobbyId + " for host " + player1ActualId);
        lobbyService.joinLobbyByCode(actualLobbyId, player2ActualId);
        System.out.println("Test: Player " + player2ActualId + " joined lobby " + actualLobbyId);
        Lobby lobby = lobbyService.getLobbyById(actualLobbyId);
        assertTrue(lobby.getPlayers().contains(player2ActualId));

        client2WebSocketClientConnection.sendTextAndAwait(new MessageDTO(MessageType.LEAVE_LOBBY, player2ActualId, actualLobbyId));

        assertTrue(player1LobbyUpdatedLatch.await(10, TimeUnit.SECONDS));
        assertEquals(1, player1ReceivedMessages.size());

        var firstMessage = player1ReceivedMessages.get(0);
        assertEquals(MessageType.LOBBY_UPDATED, firstMessage.getType());
        assertNotNull(firstMessage.getPlayers());
        assertFalse(firstMessage.getPlayers().containsKey(player2ActualId));

        assertFalse(lobby.getPlayers().contains(player2ActualId));

        Player player2 = playerService.getPlayerById(player2ActualId);
        assertNotNull(player2);
        assertEquals(0, player2.getVictoryPoints());

        verify(lobbyService).leaveLobby(actualLobbyId, player2ActualId);
        verify(playerService).resetVictoryPoints(player2ActualId);
    }

    @Test
    void testCreateLobby() throws InterruptedException {
        final String[] client1PlayerIdHolder = new String[1];

        CountDownLatch connectionLatch = new CountDownLatch(1);

        List<MessageDTO> player1ReceivedMessages = new CopyOnWriteArrayList<>();
        CountDownLatch player1LobbyCreatedLatch = new CountDownLatch(1);

        System.out.println("Setting up Client 1...");
        BasicWebSocketConnector client1Connector = BasicWebSocketConnector.create()
                .baseUri(serverUri).path("/game")
                .onTextMessage((conn, msg) -> {
                    try {
                        MessageDTO dto = objectMapper.readValue(msg, MessageDTO.class);
                        System.out.println("Client1 RX: " + msg);

                        if (dto.getType() == MessageType.CONNECTION_SUCCESSFUL) {
                            client1PlayerIdHolder[0] = dto.getMessageNode("playerId").asText();
                            System.out.println("Client1 Connected with ID: " + client1PlayerIdHolder[0]);
                            connectionLatch.countDown();
                        } else if (dto.getType() == MessageType.LOBBY_CREATED) {
                            player1ReceivedMessages.add(dto);
                            player1LobbyCreatedLatch.countDown();
                        }
                    } catch (JsonProcessingException e) {
                        fail("Client1: Failed to parse message: " + msg, e);
                    }
                });
        var client1WebSocketClientConnection = client1Connector.connectAndAwait();
        System.out.println("Client 1 connection object: " + client1WebSocketClientConnection);

        assertTrue(connectionLatch.await(10, TimeUnit.SECONDS), "Not all clients connected and received their IDs. Latch: " + connectionLatch.getCount());
        assertNotNull(client1PlayerIdHolder[0], "Client 1 Player ID not set");

        String player1ActualId = client1PlayerIdHolder[0];
        System.out.println("Test: player1ActualId = " + player1ActualId);

        client1WebSocketClientConnection.sendTextAndAwait(new MessageDTO(MessageType.CREATE_LOBBY, player1ActualId, null));

        assertTrue(player1LobbyCreatedLatch.await(10, TimeUnit.SECONDS));
        assertEquals(1, player1ReceivedMessages.size());

        var response = player1ReceivedMessages.get(0);
        assertEquals(MessageType.LOBBY_CREATED, response.getType());
        assertNotNull(response.getPlayers());
        assertTrue(response.getPlayers().containsKey(player1ActualId));
        String lobbyId = response.getLobbyId();
        assertFalse(Util.isEmpty(lobbyId));

        Lobby lobby = assertDoesNotThrow(() -> lobbyService.getLobbyById(lobbyId));
        assertTrue(lobby.getPlayers().contains(player1ActualId));
        assertEquals(player1ActualId, lobby.getHostPlayer());
        assertFalse(lobby.isGameStarted());
        assertFalse(lobby.isReady(player1ActualId));
    }


}<|MERGE_RESOLUTION|>--- conflicted
+++ resolved
@@ -1239,7 +1239,6 @@
         assertTrue(connectionLatch.await(5, TimeUnit.SECONDS), "Connections failed");
         assertEquals(2, actualPlayerIds.size());
 
-<<<<<<< HEAD
         String lobbyId = lobbyService.createLobby(actualPlayerIds.get(0));
         lobbyService.joinLobbyByCode(lobbyId, actualPlayerIds.get(1));
         Lobby lobby = lobbyService.getLobbyById(lobbyId);
@@ -1248,16 +1247,6 @@
 
         MessageDTO rollMsg = new MessageDTO(MessageType.ROLL_DICE, actualPlayerIds.get(0), lobbyId);
         client1.sendTextAndAwait(objectMapper.writeValueAsString(rollMsg));
-=======
-        String actualLobbyId = lobbyService.createLobby(player1ActualId);
-        lobbyService.joinLobbyByCode(actualLobbyId, player2ActualId);
-        Lobby lobby = lobbyService.getLobbyById(actualLobbyId);
-        lobbyService.toggleReady(actualLobbyId, player1ActualId);
-        lobbyService.toggleReady(actualLobbyId, player2ActualId);
-
-        gameService.startGame(actualLobbyId, player1ActualId);
-        lobby.setActivePlayer(player1ActualId);
->>>>>>> d75f0b5f
 
         assertTrue(diceResultLatch.await(5, TimeUnit.SECONDS), "Result messages not received");
 
