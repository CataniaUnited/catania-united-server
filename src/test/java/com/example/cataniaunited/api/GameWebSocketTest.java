package com.example.cataniaunited.api;

import com.example.cataniaunited.dto.MessageDTO;
import com.example.cataniaunited.dto.MessageType;
import com.example.cataniaunited.exception.GameException;
import com.example.cataniaunited.game.GameService;
import com.example.cataniaunited.game.board.BuildingSite;
import com.example.cataniaunited.game.board.GameBoard;
import com.example.cataniaunited.game.board.tile_list_builder.Tile;
import com.example.cataniaunited.game.board.tile_list_builder.TileType;
import com.example.cataniaunited.game.buildings.City;
import com.example.cataniaunited.game.buildings.Settlement;
import com.example.cataniaunited.lobby.Lobby;
import com.example.cataniaunited.lobby.LobbyService;
import com.example.cataniaunited.player.Player;
import com.example.cataniaunited.player.PlayerColor;
import com.example.cataniaunited.player.PlayerService;
import com.example.cataniaunited.util.Util;
import com.fasterxml.jackson.core.JsonProcessingException;
import com.fasterxml.jackson.databind.JsonNode;
import com.fasterxml.jackson.databind.ObjectMapper;
import com.fasterxml.jackson.databind.node.JsonNodeFactory;
import com.fasterxml.jackson.databind.node.ObjectNode;
import io.quarkus.test.common.http.TestHTTPResource;
import io.quarkus.test.junit.QuarkusTest;
import io.quarkus.test.junit.mockito.InjectSpy;
import io.quarkus.websockets.next.BasicWebSocketConnector;
import io.quarkus.websockets.next.OpenConnections;
import io.quarkus.websockets.next.WebSocketConnection;
import jakarta.inject.Inject;
import org.junit.jupiter.api.BeforeEach;
import org.junit.jupiter.api.Test;
import org.junit.jupiter.params.ParameterizedTest;
import org.junit.jupiter.params.provider.Arguments;
import org.junit.jupiter.params.provider.MethodSource;

import java.net.URI;
import java.time.Duration;
import java.time.temporal.ChronoUnit;
import java.util.ArrayList;
import java.util.EnumMap;
import java.util.List;
import java.util.concurrent.CopyOnWriteArrayList;
import java.util.concurrent.CountDownLatch;
import java.util.concurrent.TimeUnit;
import java.util.stream.Stream;
import java.util.stream.StreamSupport;

import static org.junit.jupiter.api.Assertions.assertDoesNotThrow;
import static org.junit.jupiter.api.Assertions.assertEquals;
import static org.junit.jupiter.api.Assertions.assertFalse;
import static org.junit.jupiter.api.Assertions.assertNotNull;
import static org.junit.jupiter.api.Assertions.assertTrue;
import static org.junit.jupiter.api.Assertions.fail;
import static org.mockito.ArgumentMatchers.any;
import static org.mockito.ArgumentMatchers.anyInt;
import static org.mockito.ArgumentMatchers.anyString;
import static org.mockito.Mockito.atLeastOnce;
import static org.mockito.Mockito.doNothing;
import static org.mockito.Mockito.doReturn;
import static org.mockito.Mockito.doThrow;
import static org.mockito.Mockito.mock;
import static org.mockito.Mockito.never;
import static org.mockito.Mockito.times;
import static org.mockito.Mockito.verify;
import static org.mockito.Mockito.when;


@QuarkusTest
class GameWebSocketTest {

    @TestHTTPResource
    URI serverUri;

    @Inject
    OpenConnections connections;

    @InjectSpy
    GameMessageHandler gameMessageHandler;

    @InjectSpy
    PlayerService playerService;

    @InjectSpy
    LobbyService lobbyService;

    @InjectSpy
    GameService gameService;


    ObjectMapper objectMapper;

    @BeforeEach
    void setup() {
        objectMapper = new ObjectMapper();
    }

    @Test
    void testWebSocketOnOpen() throws InterruptedException, JsonProcessingException {
        List<String> receivedMessages = new CopyOnWriteArrayList<>();
        CountDownLatch messageLatch = new CountDownLatch(1);
        var openConnections = connections.listAll().size();
        BasicWebSocketConnector.create().baseUri(serverUri).path("/game").onTextMessage((connection, message) -> {
            receivedMessages.add(message);
            messageLatch.countDown();
        }).connectAndAwait();

        // Wait up to 5 seconds for both messages to arrive
        boolean allMessagesReceived = messageLatch.await(5, TimeUnit.SECONDS);

        assertTrue(allMessagesReceived, "Not all messages were received in time!");

        assertEquals(openConnections + 1, connections.listAll().size());
        MessageDTO responseMessage = objectMapper.readValue(receivedMessages.get(receivedMessages.size() - 1), MessageDTO.class);

        assertEquals(MessageType.CONNECTION_SUCCESSFUL, responseMessage.getType());
        assertNotNull(responseMessage.getMessageNode("playerId").textValue());
        verify(playerService).addPlayer(any());
    }

    @Test
    void testWebSocketOnClose() throws InterruptedException, JsonProcessingException {
        List<String> receivedMessages = new CopyOnWriteArrayList<>();
        CountDownLatch messageLatch = new CountDownLatch(2);

        var clientToClose = BasicWebSocketConnector.create().baseUri(serverUri).path("/game").connectAndAwait();

        BasicWebSocketConnector.create().baseUri(serverUri).path("/game").onTextMessage((connection, message) -> {
            receivedMessages.add(message);
            messageLatch.countDown();  // Decrease latch count when a message arrives
        }).connectAndAwait();

        assertEquals(2, connections.listAll().size());

        clientToClose.close().await().atMost(Duration.of(5, ChronoUnit.SECONDS));

        // Wait up to 5 seconds for both messages to arrive
        boolean allMessagesReceived = messageLatch.await(5, TimeUnit.SECONDS);

        assertEquals(1, connections.listAll().size());
        assertTrue(allMessagesReceived, "Not all messages were received in time!");
        assertEquals(2, receivedMessages.size());

        MessageDTO responseMessage = objectMapper.readValue(receivedMessages.get(receivedMessages.size() - 1), MessageDTO.class);
        assertEquals(MessageType.CLIENT_DISCONNECTED, responseMessage.getType()); // Expect LOBBY_CREATED response
        assertNotNull(responseMessage.getMessageNode("playerId").textValue());
        verify(playerService).removePlayerByConnectionId(any());
    }


    @Test
    void testInvalidCommand() throws InterruptedException, JsonProcessingException {
        var unknownMessageDto = new MessageDTO();
        unknownMessageDto.setPlayer("Player 1");
        unknownMessageDto.setType(MessageType.ERROR);

        List<String> receivedMessages = new CopyOnWriteArrayList<>();
        CountDownLatch messageLatch = new CountDownLatch(2);

        var webSocketClientConnection = BasicWebSocketConnector.create().baseUri(serverUri).path("/game").onTextMessage((connection, message) -> {
            if (message.startsWith("{")) {
                receivedMessages.add(message);
                messageLatch.countDown();
            }
        }).connectAndAwait();

        String sentMessage = objectMapper.writeValueAsString(unknownMessageDto);
        webSocketClientConnection.sendTextAndAwait(sentMessage);

        boolean allMessagesReceived = messageLatch.await(5, TimeUnit.SECONDS);

        assertTrue(allMessagesReceived, "Not all messages were received in time!");
        assertEquals(2, receivedMessages.size());

        MessageDTO responseMessage = objectMapper.readValue(receivedMessages.get(receivedMessages.size() - 1), MessageDTO.class);

        assertEquals(MessageType.ERROR, responseMessage.getType());
        assertEquals("Invalid client command", responseMessage.getMessageNode("error").textValue());
    }

    @Test
    void testInvalidClientMessage() throws InterruptedException, JsonProcessingException {
        List<String> receivedMessages = new CopyOnWriteArrayList<>();
        CountDownLatch messageLatch = new CountDownLatch(2);

        var webSocketClientConnection = BasicWebSocketConnector.create().baseUri(serverUri).path("/game").onTextMessage((connection, message) -> {
            if (message.startsWith("{")) {
                receivedMessages.add(message);
                messageLatch.countDown();
            }
        }).connectAndAwait();

        String sentMessage = objectMapper.createObjectNode().put("type", "INVALID").toString();
        webSocketClientConnection.sendTextAndAwait(sentMessage);

        boolean allMessagesReceived = messageLatch.await(5, TimeUnit.SECONDS);

        assertTrue(allMessagesReceived, "Not all messages were received in time!");
        assertEquals(2, receivedMessages.size());

        MessageDTO responseMessage = objectMapper.readValue(receivedMessages.get(receivedMessages.size() - 1), MessageDTO.class);

        assertEquals(MessageType.ERROR, responseMessage.getType());
        assertEquals("Unexpected error", responseMessage.getMessageNode("error").textValue());
    }

    @Test
    void testSetUsernameCode() throws InterruptedException, JsonProcessingException {
        //Receiving two messages, since change is broadcast as well as returned directly
        CountDownLatch latch = new CountDownLatch(2);
        List<String> receivedMessages = new CopyOnWriteArrayList<>();

        Player player = new Player("Player 1");
        when(playerService.getPlayerById(player.getUniqueId())).thenReturn(player);
        when(playerService.getAllPlayers()).thenReturn(List.of(player));
        String lobbyId = lobbyService.createLobby("HostPlayer");
        lobbyService.joinLobbyByCode(lobbyId, player.getUniqueId());

        var client = BasicWebSocketConnector.create().baseUri(serverUri).path("/game").onTextMessage((connection, message) -> {
            if (message.startsWith("{")) {
                receivedMessages.add(message);
                latch.countDown();
            }
        }).connectAndAwait();

        ObjectNode payload = objectMapper.createObjectNode();
        payload.put("username", "Chicken");
        MessageDTO setUsernameMsg = new MessageDTO(MessageType.SET_USERNAME, player.getUniqueId(), lobbyId, payload);
        client.sendTextAndAwait(setUsernameMsg);

        assertTrue(latch.await(5, TimeUnit.SECONDS), "Did not receive LOBBY_UPDATED in time");

        MessageDTO received = objectMapper.readValue(receivedMessages.get(receivedMessages.size() - 1), MessageDTO.class);
        assertEquals(MessageType.LOBBY_UPDATED, received.getType());
        assertNotNull(received.getPlayers());
        assertEquals("Chicken", received.getPlayers().get(player.getUniqueId()).username());

    }

    @Test
    void testSetUsernameOfNonExistingPlayer() throws Exception {
        String invalidId = "InvalidId";
        String newUsername = "Chicken";
        String expectedErrorMessage = "Player with id %s not found".formatted(invalidId);

        // We expect one CONNECTION_SUCCESSFUL and one ERROR message
        CountDownLatch connectionLatch = new CountDownLatch(1);
        CountDownLatch errorLatch = new CountDownLatch(1);
        List<MessageDTO> receivedErrorMessages = new CopyOnWriteArrayList<>(); // Store only error messages

        doReturn(null).when(playerService).getPlayerByConnection(any(WebSocketConnection.class));

        var client = BasicWebSocketConnector.create().baseUri(serverUri).path("/game")
                .onTextMessage((connection, message) -> {
                    if (message.startsWith("{")) {
                        try {
                            MessageDTO dto = objectMapper.readValue(message, MessageDTO.class);
                            if (dto.getType() == MessageType.CONNECTION_SUCCESSFUL) {
                                System.out.println("Test Client: Received CONNECTION_SUCCESSFUL");
                                connectionLatch.countDown();
                            } else if (dto.getType() == MessageType.ERROR) {
                                System.out.println("Test Client: Received ERROR: " + dto.getMessageNode("error").asText());
                                receivedErrorMessages.add(dto);
                                errorLatch.countDown();
                            } else {
                                System.out.println("Test Client: Received unexpected message type: " + dto.getType());
                            }
                        } catch (JsonProcessingException e) {
                            fail("Test Client: Failed to parse message: " + message, e);
                        }
                    }
                }).connectAndAwait();

        assertTrue(connectionLatch.await(5, TimeUnit.SECONDS), "Did not receive CONNECTION_SUCCESSFUL message");

        // Now send the SET_USERNAME message
        ObjectNode payload = objectMapper.createObjectNode();
        payload.put("username", newUsername);
        MessageDTO setUsernameMsg = new MessageDTO(MessageType.SET_USERNAME, invalidId, null, payload);
        System.out.println("Test Client: Sending SET_USERNAME with username: " + newUsername);
        client.sendTextAndAwait(setUsernameMsg);

        // Wait for the ERROR message
        assertTrue(errorLatch.await(5, TimeUnit.SECONDS), "Did not receive ERROR message after SET_USERNAME");

        assertEquals(1, receivedErrorMessages.size(), "Should have received exactly one ERROR message DTO.");
        MessageDTO errorDto = receivedErrorMessages.get(0);
        assertEquals(MessageType.ERROR, errorDto.getType());
        assertNotNull(errorDto.getMessage());
        assertEquals(expectedErrorMessage, errorDto.getMessageNode("error").textValue());

        verify(playerService, times(1)).getPlayerById(invalidId);

        client.closeAndAwait();
    }

    @Test
    void testJoinLobbySuccess() throws InterruptedException, JsonProcessingException {
        MessageDTO joinLobbyMessage = new MessageDTO(MessageType.JOIN_LOBBY, "Player 1", "abc123");

        doReturn(true).when(lobbyService).joinLobbyByCode("abc123", "Player 1");
        CountDownLatch latch = new CountDownLatch(1);
        BasicWebSocketConnector.create().baseUri(serverUri).path("/game").onTextMessage((connection, message) -> {
            if (message.startsWith("{")) {
                latch.countDown();
            }
        }).connectAndAwait().sendTextAndAwait(objectMapper.writeValueAsString(joinLobbyMessage));

        assertTrue(latch.await(5, TimeUnit.SECONDS), "Did not receive PLAYER_JOINED message in time");
    }


    @Test
    void testPlayerJoinedLobbySuccess() throws JsonProcessingException, InterruptedException, GameException {
        Player hostPlayer = new Player("HostPlayer");
        when(playerService.getPlayerById(hostPlayer.getUniqueId())).thenReturn(hostPlayer);
        String lobbyId = lobbyService.createLobby(hostPlayer.getUniqueId());

        List<MessageDTO> receivedMessages = new CopyOnWriteArrayList<>();
        CountDownLatch messageLatch = new CountDownLatch(3);
        CountDownLatch connectionLatch = new CountDownLatch(1);
        List<String> playerIds = new ArrayList<>();

        var webSocketClientConnection = BasicWebSocketConnector.create()
                .baseUri(serverUri)
                .path("/game")
                .onTextMessage((connection, message) -> {
                    if (message.startsWith("{")) {
                        try {
                            MessageDTO dto = objectMapper.readValue(message, MessageDTO.class);
                            if (dto.getType() == MessageType.CONNECTION_SUCCESSFUL) {
                                System.out.println("Test Client: Received CONNECTION_SUCCESSFUL");
                                playerIds.add(dto.getMessageNode("playerId").asText());
                                receivedMessages.add(dto);
                                messageLatch.countDown();
                                connectionLatch.countDown();
                            } else {
                                receivedMessages.add(dto);
                                messageLatch.countDown();
                            }
                        } catch (JsonProcessingException e) {
                            fail("Test Client: Failed to parse message: " + message, e);
                        }
                    }
                })
                .connectAndAwait();

        assertTrue(connectionLatch.await(5, TimeUnit.SECONDS), "Did not receive CONNECTION_SUCCESSFUL");
        String playerId = playerIds.get(0);
        MessageDTO joinLobbyMessage = new MessageDTO(MessageType.JOIN_LOBBY, playerId, lobbyId);

        String sentMessage = objectMapper.writeValueAsString(joinLobbyMessage);
        webSocketClientConnection.sendTextAndAwait(sentMessage);

        assertTrue(messageLatch.await(5, TimeUnit.SECONDS), "Not all messages were received in time!");
        assertEquals(3, receivedMessages.size());

        MessageDTO responseMessage = receivedMessages.stream().filter(m -> m.getType() == MessageType.PLAYER_JOINED).findFirst().get();
        assertNotNull(responseMessage);

        Lobby lobby = lobbyService.getLobbyById(lobbyId);
        Player player = playerService.getPlayerById(playerId);
        assertEquals(MessageType.PLAYER_JOINED, responseMessage.getType());
        assertEquals(player.getUniqueId(), responseMessage.getPlayer());
        assertEquals(lobbyId, responseMessage.getLobbyId());
        assertTrue(lobby.getPlayers().contains(player.getUniqueId()));
        assertEquals(lobby.getPlayerColor(player.getUniqueId()).getHexCode(), responseMessage.getMessageNode("color").asText());
    }


    @Test
    void testJoinLobbyFailure() throws InterruptedException, JsonProcessingException {
        MessageDTO joinLobbyMessage = new MessageDTO(MessageType.JOIN_LOBBY, "Player 1", "invalidLobbyId");

        doReturn(false).when(lobbyService).joinLobbyByCode("invalidLobbyId", "Player 1");
        CountDownLatch latch = new CountDownLatch(1);
        BasicWebSocketConnector.create().baseUri(serverUri).path("/game").onTextMessage((connection, message) -> {
            if (message.startsWith("{")) {
                latch.countDown();
            }
        }).connectAndAwait().sendTextAndAwait(objectMapper.writeValueAsString(joinLobbyMessage));

        assertTrue(latch.await(5, TimeUnit.SECONDS), "Did not receive ERROR message in time");

    }

    @ParameterizedTest
    @MethodSource("invalidPlaceSettlementMessageNodes")
    void placementOfSettlementShouldFailForInvalidMessageNode(ObjectNode placeSettlementMessageNode) throws GameException, JsonProcessingException, InterruptedException {
        //Setup Players, Lobby and Gameboard
        String player1 = "Player1";
        String player2 = "Player2";
        String lobbyId = lobbyService.createLobby(player1);
        lobbyService.joinLobbyByCode(lobbyId, player2);
        gameService.createGameboard(lobbyId);

        //Create message DTO
        var placeSettlementMessageDTO = new MessageDTO(MessageType.PLACE_SETTLEMENT, player2, lobbyId, placeSettlementMessageNode);

        List<String> receivedMessages = new CopyOnWriteArrayList<>();
        CountDownLatch messageLatch = new CountDownLatch(2);

        var webSocketClientConnection = BasicWebSocketConnector.create().baseUri(serverUri).path("/game").onTextMessage((connection, message) -> {
            if (message.startsWith("{")) {
                receivedMessages.add(message);
                messageLatch.countDown();
            }
        }).connectAndAwait();

        String sentMessage = objectMapper.writeValueAsString(placeSettlementMessageDTO);
        webSocketClientConnection.sendTextAndAwait(sentMessage);

        boolean allMessagesReceived = messageLatch.await(5, TimeUnit.SECONDS);

        assertTrue(allMessagesReceived, "Not all messages were received in time!");

        MessageDTO responseMessage = objectMapper.readValue(receivedMessages.get(receivedMessages.size() - 1), MessageDTO.class);
        assertEquals(MessageType.ERROR, responseMessage.getType());
        assertEquals("Invalid settlement position id: id = %s".formatted(placeSettlementMessageDTO.getMessageNode("settlementPositionId").toString()), responseMessage.getMessageNode("error").textValue());

        verify(gameService, never()).placeSettlement(anyString(), anyString(), anyInt());
    }

    @Test
    void placeSettlementShouldTriggerBroadcastWinIfPlayerWins() throws Exception {
        ObjectMapper localObjectMapper = new ObjectMapper();
        List<String> messages = new CopyOnWriteArrayList<>();

        CountDownLatch connectionLatch1 = new CountDownLatch(1);
        CountDownLatch connectionLatch2 = new CountDownLatch(1);
        CountDownLatch gameLatch = new CountDownLatch(2);

        final String[] player1IdHolder = new String[1];
        var client1 = BasicWebSocketConnector.create()
                .baseUri(serverUri)
                .path("/game")
                .onTextMessage((conn, msg) -> {
                    if (msg.startsWith("{")) {
                        messages.add(msg);
                        try {
                            MessageDTO dto = localObjectMapper.readValue(msg, MessageDTO.class);
                            if (dto.getType() == MessageType.CONNECTION_SUCCESSFUL) {
                                player1IdHolder[0] = dto.getMessageNode("playerId").asText();
                                connectionLatch1.countDown();
                            } else {
                                gameLatch.countDown();
                            }
                        } catch (Exception e) {
                            throw new RuntimeException("Failed to parse WebSocket message", e);
                        }
                    }
                }).connectAndAwait();

        assertTrue(connectionLatch1.await(5, TimeUnit.SECONDS), "Did not receive player1 connection message");
        String player1Id = player1IdHolder[0];
        assertNotNull(player1Id, "Failed to capture playerId for winning player");

        final String[] player2IdHolder = new String[1];
        BasicWebSocketConnector.create()
                .baseUri(serverUri)
                .path("/game")
                .onTextMessage((conn, msg) -> {
                    if (msg.startsWith("{")) {
                        try {
                            MessageDTO dto = localObjectMapper.readValue(msg, MessageDTO.class);
                            if (dto.getType() == MessageType.CONNECTION_SUCCESSFUL) {
                                player2IdHolder[0] = dto.getMessageNode("playerId").asText();
                                connectionLatch2.countDown();
                            } else {
                                gameLatch.countDown();
                            }
                        } catch (Exception e) {
                            throw new RuntimeException("Failed to parse WebSocket message", e);
                        }
                    }
                }).connectAndAwait();

        assertTrue(connectionLatch2.await(5, TimeUnit.SECONDS), "Did not receive player2 connection message");
        String player2Id = player2IdHolder[0];
        assertNotNull(player2Id, "Failed to capture playerId for dummy player");

        String lobbyId = lobbyService.createLobby(player1Id);
        lobbyService.joinLobbyByCode(lobbyId, player2Id);

        GameBoard board = gameService.createGameboard(lobbyId);
        int settlementId = board.getBuildingSitePositionGraph().get(0).getId();
        var playerMock = mock(Player.class);
        when(playerMock.getUsername()).thenReturn("Player 1");
        when(playerMock.getUniqueId()).thenReturn(player1Id);
        when(playerMock.getResourceCount(any(TileType.class))).thenReturn(10);
        board.getBuildingSitePositionGraph().get(0).getRoads().get(0).setOwner(playerMock);
        lobbyService.getLobbyById(lobbyId).setActivePlayer(player1Id);

        doReturn(playerMock).when(playerService).getPlayerById(player1Id);
        doReturn(true).when(playerService).checkForWin(player1Id);

        ObjectNode msgNode = JsonNodeFactory.instance.objectNode().put("settlementPositionId", settlementId);
        MessageDTO msg = new MessageDTO(MessageType.PLACE_SETTLEMENT, player1Id, lobbyId, msgNode);
        client1.sendTextAndAwait(localObjectMapper.writeValueAsString(msg));

        assertTrue(gameLatch.await(5, TimeUnit.SECONDS), "Expected game messages were not received");

        MessageDTO response = messages.stream()
                .map(m -> {
                    try {
                        return localObjectMapper.readValue(m, MessageDTO.class);
                    } catch (JsonProcessingException e) {
                        return null;
                    }
                })
                .filter(m -> m != null && m.getType() == MessageType.GAME_WON)
                .findFirst()
                .orElseThrow(() -> new AssertionError("No GAME_WON message received"));

        assertEquals(MessageType.GAME_WON, response.getType());
        assertEquals(player1Id, response.getPlayer());

        assertEquals(playerMock.getUsername(), response.getMessageNode("winner").asText());

        verify(gameMessageHandler).broadcastWin(lobbyId, player1Id);
    }

    @Test
    void testPlaceSettlementIncludesAllPlayersInResponse() throws GameException, JsonProcessingException, InterruptedException {
        String player1 = "Player1";
        String player2 = "Player2";
        String player3 = "Player3";
        String lobbyId = lobbyService.createLobby(player1);
        lobbyService.joinLobbyByCode(lobbyId, player2);
        lobbyService.joinLobbyByCode(lobbyId, player3);

        Player mockPlayer1 = mock(Player.class);
        when(mockPlayer1.getUniqueId()).thenReturn(player1);
        when(mockPlayer1.getUsername()).thenReturn(player1);
        when(mockPlayer1.getResources()).thenReturn(new EnumMap<>(TileType.class));
        when(mockPlayer1.getResourceCount(any(TileType.class))).thenReturn(10);
        when(playerService.getPlayerById(player1)).thenReturn(mockPlayer1);

        Player mockPlayer2 = mock(Player.class);
        when(mockPlayer2.getUniqueId()).thenReturn(player2);
        when(mockPlayer2.getUsername()).thenReturn(player2);
        when(mockPlayer2.getResources()).thenReturn(new EnumMap<>(TileType.class));
        when(mockPlayer2.getResourceCount(any(TileType.class))).thenReturn(10);
        when(playerService.getPlayerById(player2)).thenReturn(mockPlayer2);

        Player mockPlayer3 = mock(Player.class);
        when(mockPlayer3.getUniqueId()).thenReturn(player3);
        when(mockPlayer3.getUsername()).thenReturn(player3);
        when(mockPlayer3.getResources()).thenReturn(new EnumMap<>(TileType.class));
        when(mockPlayer3.getResourceCount(any(TileType.class))).thenReturn(10);
        when(playerService.getPlayerById(player3)).thenReturn(mockPlayer3);

        lobbyService.toggleReady(lobbyId, player1);
        lobbyService.toggleReady(lobbyId, player2);
        lobbyService.toggleReady(lobbyId, player3);

        gameService.startGame(lobbyId, player1);

        Lobby lobby = lobbyService.getLobbyById(lobbyId);
        lobby.setActivePlayer(player1);
        GameBoard gameBoard = gameService.getGameboardByLobbyId(lobbyId);
        BuildingSite buildingSite = gameBoard.getBuildingSitePositionGraph().get(0);
        buildingSite.getRoads().get(0).setOwner(mockPlayer1);

        int positionId = buildingSite.getId();
        ObjectNode placeSettlementMessageNode = objectMapper.createObjectNode().put("settlementPositionId", positionId);
        var placeSettlementMessageDTO = new MessageDTO(MessageType.PLACE_SETTLEMENT, player1, lobbyId, placeSettlementMessageNode);

        when(playerService.getPlayerById(player1)).thenReturn(mockPlayer1);
        when(playerService.getPlayerById(player2)).thenReturn(mockPlayer2);
        when(playerService.getPlayerById(player3)).thenReturn(mockPlayer3);

        List<String> receivedMessages = new CopyOnWriteArrayList<>();
        CountDownLatch messageLatch = new CountDownLatch(2);

        var webSocketClientConnection = BasicWebSocketConnector.create()
                .baseUri(serverUri)
                .path("/game")
                .onTextMessage((connection, message) -> {
                    receivedMessages.add(message);
                    messageLatch.countDown();
                })
                .connectAndAwait();

        String sentMessage = objectMapper.writeValueAsString(placeSettlementMessageDTO);
        webSocketClientConnection.sendTextAndAwait(sentMessage);

        assertTrue(messageLatch.await(5, TimeUnit.SECONDS), "Message not received in time");

        MessageDTO responseMessage = objectMapper.readValue(receivedMessages.get(receivedMessages.size() - 1), MessageDTO.class);

        var playerInfo = responseMessage.getPlayers();
        assertNotNull(playerInfo, "Players node missing from message payload");

        assertTrue(playerInfo.containsKey(player1), "Missing player1 in response");
        assertTrue(playerInfo.containsKey(player2), "Missing player2 in response");
        assertTrue(playerInfo.containsKey(player3), "Missing player3 in response");

        assertEquals(player1, playerInfo.get(player1).username());
        assertEquals(player2, playerInfo.get(player2).username());
        assertEquals(player3, playerInfo.get(player3).username());
    }

    @Test
    void testUpgradeOfSettlement() throws GameException, JsonProcessingException, InterruptedException {
        Player player = new Player("Player1");
        String playerId = player.getUniqueId();
        when(playerService.getPlayerById(playerId)).thenReturn(player);

        String lobbyId = lobbyService.createLobby(playerId);
        Lobby lobby = lobbyService.getLobbyById(lobbyId);
        doReturn(2).when(lobbyService).getRoundsPlayed(lobbyId);
        lobby.toggleReady(playerId);

        List<String> receivedMessages = new CopyOnWriteArrayList<>();
        CountDownLatch messageLatch = new CountDownLatch(3);

        final List<String> actualPlayerIds = new CopyOnWriteArrayList<>();
        CountDownLatch connectionLatch = new CountDownLatch(1);

        var webSocketClientConnection = BasicWebSocketConnector.create()
                .baseUri(serverUri)
                .path("/game")
                .onTextMessage((connection, message) -> {
                    if (message.startsWith("{")) {
                        try {
                            MessageDTO dto = objectMapper.readValue(message, MessageDTO.class);
                            if (dto.getType() == MessageType.CONNECTION_SUCCESSFUL) {
                                actualPlayerIds.add(dto.getMessageNode("playerId").asText());
                                connectionLatch.countDown();
                                messageLatch.countDown();
                            } else if (dto.getType() == MessageType.UPGRADE_SETTLEMENT){
                                receivedMessages.add(message);
                                messageLatch.countDown();
                            }
                        } catch (JsonProcessingException e) {
                            fail("Failed to parse message");
                        }
                    }
                }).connectAndAwait();

        assertTrue(connectionLatch.await(5, TimeUnit.SECONDS));
        lobbyService.joinLobbyByCode(lobbyId, actualPlayerIds.get(0));
        lobbyService.toggleReady(lobbyId, actualPlayerIds.get(0));
        gameService.startGame(lobbyId, lobby.getHostPlayer());
        lobby.setPlayerOrder(List.of(playerId, lobby.getHostPlayer()));
        player.receiveResource(TileType.WHEAT, 2);
        player.receiveResource(TileType.ORE, 3);
        lobby.setActivePlayer(playerId);
        GameBoard gameBoard = gameService.getGameboardByLobbyId(lobbyId);
        BuildingSite buildingSite = gameBoard.getBuildingSitePositionGraph().get(0);
        buildingSite.getRoads().get(0).setOwner(player);
        buildingSite.setBuilding(new Settlement(player, lobby.getPlayerColor(playerId)));
        int positionId = buildingSite.getId();
        ObjectNode placeSettlementMessageNode = objectMapper.createObjectNode().put("settlementPositionId", positionId);
        var upgradeSettlementMessageDTO = new MessageDTO(MessageType.UPGRADE_SETTLEMENT, playerId, lobbyId, placeSettlementMessageNode);

        String sentMessage = objectMapper.writeValueAsString(upgradeSettlementMessageDTO);
        webSocketClientConnection.sendTextAndAwait(sentMessage);

        assertTrue(messageLatch.await(5, TimeUnit.SECONDS), "Message not received in time");

        MessageDTO responseMessage = objectMapper.readValue(receivedMessages.get(receivedMessages.size() - 1), MessageDTO.class);
        assertEquals(MessageType.UPGRADE_SETTLEMENT, responseMessage.getType());
        assertEquals(playerId, responseMessage.getPlayer());
        assertEquals(lobbyId, responseMessage.getLobbyId());

        var building = gameService.getGameboardByLobbyId(lobbyId).getJson().get("settlementPositions").get(0).get("building");
        assertEquals(player, buildingSite.getBuildingOwner());
        assertEquals(City.class.getSimpleName(), building.get("type").asText());
        verify(gameService).upgradeSettlement(lobbyId, playerId, buildingSite.getId());
    }


    @Test
    void testPlacementOfRoad() throws Exception {
        String player1 = "Player1";
        String player2 = "Player2";

        Player mockPlayer2 = mock(Player.class);
        when(mockPlayer2.getUniqueId()).thenReturn(player2);
        when(mockPlayer2.getUsername()).thenReturn(player2);
        when(mockPlayer2.getResources()).thenReturn(new EnumMap<>(TileType.class));
        when(mockPlayer2.getResourceCount(any(TileType.class))).thenReturn(10);
        when(playerService.getPlayerById(player2)).thenReturn(mockPlayer2);

        String lobbyId = lobbyService.createLobby(player1);
        lobbyService.joinLobbyByCode(lobbyId, player2);
        Lobby lobby = lobbyService.getLobbyById(lobbyId);
        lobby.setActivePlayer(player2);

        GameBoard gameBoard = gameService.createGameboard(lobbyId);
        int roadId = gameBoard.getRoadList().get(0).getId();
        doReturn(gameBoard).when(gameService).getGameboardByLobbyId(lobbyId);

        ObjectNode mergedBoardJson = objectMapper.createObjectNode().put("merged", "gameData");
        doReturn(mergedBoardJson).when(gameMessageHandler).getGameBoardInformation(lobbyId);

        ObjectNode placeRoadMessageNode = objectMapper.createObjectNode().put("roadId", roadId);
        MessageDTO placeRoadMessageDTO = new MessageDTO(MessageType.PLACE_ROAD, player2, lobbyId, placeRoadMessageNode);

        List<String> receivedMessages = new CopyOnWriteArrayList<>();
        CountDownLatch latch = new CountDownLatch(3); // Expect CONNECTION_SUCCESSFUL, PLAYER_RESOURCES, PLACE_ROAD

        final List<String> actualPlayerIds = new CopyOnWriteArrayList<>();
        CountDownLatch connectionLatch = new CountDownLatch(1);

        var webSocketClientConnection = BasicWebSocketConnector.create()
                .baseUri(serverUri)
                .path("/game")
                .onTextMessage((connection, message) -> {
                    if (message.startsWith("{")) {
                        try {
                            MessageDTO dto = objectMapper.readValue(message, MessageDTO.class);
                            if (dto.getType() == MessageType.CONNECTION_SUCCESSFUL) {
                                actualPlayerIds.add(dto.getMessageNode("playerId").asText());
                                connectionLatch.countDown();
                                latch.countDown();
                            } else {
                                receivedMessages.add(message);
                                latch.countDown();
                            }
                        } catch (JsonProcessingException e) {
                            fail("Failed to parse message");
                        }
                    }
                }).connectAndAwait();

        assertTrue(connectionLatch.await(5, TimeUnit.SECONDS));
        lobbyService.joinLobbyByCode(lobbyId, actualPlayerIds.get(0));

        webSocketClientConnection.sendTextAndAwait(objectMapper.writeValueAsString(placeRoadMessageDTO));

        assertTrue(latch.await(5, TimeUnit.SECONDS), "Not all expected messages were received");

        MessageDTO placeRoadResponse = receivedMessages.stream()
                .map(msg -> {
                    try {
                        return objectMapper.readValue(msg, MessageDTO.class);
                    } catch (JsonProcessingException e) {
                        return null;
                    }
                })
                .filter(dto -> dto != null && dto.getType() == MessageType.PLACE_ROAD)
                .findFirst()
                .orElseThrow(() -> new AssertionError("PLACE_ROAD message not received"));

        assertEquals(player2, placeRoadResponse.getPlayer());
        assertEquals(lobbyId, placeRoadResponse.getLobbyId());
        assertNotNull(placeRoadResponse.getMessage());
        assertTrue(placeRoadResponse.getMessage().has("merged"), "Expected 'merged' field in message payload");

        var actualRoad = gameService.getGameboardByLobbyId(lobbyId).getRoadList().get(0);
        assertEquals(mockPlayer2, actualRoad.getOwner());

        verify(gameService).placeRoad(lobbyId, player2, roadId);
        verify(playerService, times(2)).getPlayerById(player2);
        verify(gameMessageHandler).getGameBoardInformation(lobbyId);
        verify(gameService, times(2)).getGameboardByLobbyId(lobbyId);
    }


    @ParameterizedTest
    @MethodSource("invalidPlaceRoadMessageNodes")
    void placementOfRoadShouldFailForInvalidMessageNode(ObjectNode placeRoadMessageNode) throws GameException, JsonProcessingException, InterruptedException {
        //Setup Players, Lobby and Gameboard
        String player1 = "Player1";
        String player2 = "Player2";
        String lobbyId = lobbyService.createLobby(player1);
        lobbyService.joinLobbyByCode(lobbyId, player2);
        gameService.createGameboard(lobbyId);
        //Create message DTO
        var placeRoadMessageDTO = new MessageDTO(MessageType.PLACE_ROAD, player2, lobbyId, placeRoadMessageNode);

        List<String> receivedMessages = new CopyOnWriteArrayList<>();
        CountDownLatch messageLatch = new CountDownLatch(2);

        var webSocketClientConnection = BasicWebSocketConnector.create().baseUri(serverUri).path("/game").onTextMessage((connection, message) -> {
            if (message.startsWith("{")) {
                receivedMessages.add(message);
                messageLatch.countDown();
            }
        }).connectAndAwait();

        String sentMessage = objectMapper.writeValueAsString(placeRoadMessageDTO);
        webSocketClientConnection.sendTextAndAwait(sentMessage);

        boolean allMessagesReceived = messageLatch.await(5, TimeUnit.SECONDS);

        assertTrue(allMessagesReceived, "Not all messages were received in time!");

        MessageDTO responseMessage = objectMapper.readValue(receivedMessages.get(receivedMessages.size() - 1), MessageDTO.class);
        assertEquals(MessageType.ERROR, responseMessage.getType());
        assertEquals("Invalid road id: id = %s".formatted(placeRoadMessageDTO.getMessageNode("roadId")), responseMessage.getMessageNode("error").textValue());

        verify(gameService, never()).placeSettlement(anyString(), anyString(), anyInt());
    }

    static Stream<Arguments> invalidPlaceSettlementMessageNodes() {
        return Stream.of(Arguments.of(JsonNodeFactory.instance.objectNode().put("settlementPositionId", "NoInteger")), Arguments.of(JsonNodeFactory.instance.objectNode().put("roadId", "1")));
    }

    static Stream<Arguments> invalidPlaceRoadMessageNodes() {
        return Stream.of(Arguments.of(JsonNodeFactory.instance.objectNode().put("roadId", "NoInteger")), Arguments.of(JsonNodeFactory.instance.objectNode().put("settlementPositionId", "1")));
    }

    @Test
    void testPlayerColorIsIncludedInGameBoardJson() throws Exception {
        String playerId = "TestPlayer";
        String lobbyId = lobbyService.createLobby(playerId);

        PlayerColor assignedColor = lobbyService.getPlayerColor(lobbyId, playerId);
        assertNotNull(assignedColor);

        Player mockPlayer = mock(Player.class);
        when(mockPlayer.getUniqueId()).thenReturn(playerId);
        ObjectNode playerJson = objectMapper.createObjectNode().put("username", playerId);
        when(playerService.getPlayerById(playerId)).thenReturn(mockPlayer);

        ObjectNode boardJson = objectMapper.createObjectNode().put("hexes", "fake");
        ObjectNode fullJson = objectMapper.createObjectNode();
        fullJson.set("gameboard", boardJson);
        ObjectNode playersNode = fullJson.putObject("players");
        ObjectNode playerData = playerJson.deepCopy();
        playerData.put("color", assignedColor.getHexCode());
        playersNode.set(playerId, playerData);

        doReturn(fullJson).when(gameMessageHandler).getGameBoardInformation(lobbyId);

        ObjectNode result = gameMessageHandler.getGameBoardInformation(lobbyId);

        assertTrue(result.has("gameboard"));
        assertTrue(result.has("players"));

        JsonNode playersJson = result.get("players");
        assertTrue(playersJson.has(playerId));

        JsonNode playerNode = playersJson.get(playerId);
        assertTrue(playerNode.has("color"));
        assertEquals(assignedColor.getHexCode(), playerNode.get("color").asText());
    }

    @Test
    void testHandleDiceRoll() throws GameException, JsonProcessingException, InterruptedException {
        final List<String> actualPlayerIds = new CopyOnWriteArrayList<>();
        CountDownLatch connectionLatch = new CountDownLatch(1);

        List<MessageDTO> receivedMessages = new CopyOnWriteArrayList<>();
        CountDownLatch rollDiceLatch = new CountDownLatch(1);
        CountDownLatch diceResultLatch = new CountDownLatch(1);

        var webSocketClientConnection = BasicWebSocketConnector.create()
                .baseUri(serverUri)
                .path("/game")
                .onTextMessage((connection, message) -> {
                    if (message.startsWith("{")) {
                        try {
                            MessageDTO dto = objectMapper.readValue(message, MessageDTO.class);
                            if (dto.getType() == MessageType.CONNECTION_SUCCESSFUL) {
                                actualPlayerIds.add(dto.getMessageNode("playerId").asText());
                                connectionLatch.countDown();
                            } else if (dto.getType() == MessageType.ROLL_DICE) {
                                receivedMessages.add(dto);
                                rollDiceLatch.countDown();
                            } else if (dto.getType() == MessageType.DICE_RESULT) {
                                receivedMessages.add(dto);
                                diceResultLatch.countDown();
                            }
                        } catch (JsonProcessingException e) {
                            fail("Failed to parse message: " + e.getMessage());
                        }
                    }
                }).connectAndAwait();

        assertTrue(connectionLatch.await(5, TimeUnit.SECONDS), "WebSocket connection not established");
        assertEquals(1, actualPlayerIds.size());

        String actualPlayerId = actualPlayerIds.get(0);

        String lobbyId = lobbyService.createLobby(actualPlayerId);

        String player2 = "Player2";
        lobbyService.joinLobbyByCode(lobbyId, player2);

        Lobby lobby = lobbyService.getLobbyById(lobbyId);
        lobby.setActivePlayer(actualPlayerId);
        gameService.createGameboard(lobbyId);

        MessageDTO rollDiceMessageDTO = new MessageDTO(MessageType.ROLL_DICE, actualPlayerId, lobbyId);
        String sentMessage = objectMapper.writeValueAsString(rollDiceMessageDTO);
        webSocketClientConnection.sendTextAndAwait(sentMessage);

        assertTrue(rollDiceLatch.await(5, TimeUnit.SECONDS), "Roll dice message not received in time!");
        assertTrue(diceResultLatch.await(5, TimeUnit.SECONDS), "Dice result message not received in time!");

        assertEquals(2, receivedMessages.size());

        MessageDTO diceResultMessage = receivedMessages.stream()
                .filter(msg -> msg.getType() == MessageType.DICE_RESULT)
                .findFirst()
                .orElse(null);

        assertNotNull(diceResultMessage, "Dice result message not found");
        assertEquals(MessageType.DICE_RESULT, diceResultMessage.getType());
        assertEquals(actualPlayerId, diceResultMessage.getPlayer());
        assertEquals(lobbyId, diceResultMessage.getLobbyId());

        JsonNode diceResult = diceResultMessage.getMessage();
        assertNotNull(diceResult);

        assertTrue(diceResult.has("dice1"), "Missing dice1 field");
        assertTrue(diceResult.has("dice2"), "Missing dice2 field");
        assertTrue(diceResult.has("total"), "Missing total field");

        int dice1 = diceResult.get("dice1").asInt();
        int dice2 = diceResult.get("dice2").asInt();
        int total = diceResult.get("total").asInt();

        assertTrue(dice1 >= 1 && dice1 <= 6, "Dice 1 value out of range: " + dice1);
        assertTrue(dice2 >= 1 && dice2 <= 6, "Dice 2 value out of range: " + dice2);
        assertEquals(dice1 + dice2, total, "Total doesn't match sum of dice");

        assertTrue(diceResult.has("rollingUsername"), "Missing rollingUsername field");
        assertTrue(diceResult.has("player"), "Missing player field");
        assertEquals(actualPlayerId, diceResult.get("player").asText());

        verify(gameService).rollDice(lobbyId, actualPlayerId);

        webSocketClientConnection.closeAndAwait();
    }


    @Test
    void testPlaceSettlement_success_noWin() throws Exception {
        Player player = new Player("Player1");
        String playerId = player.getUniqueId();
        doReturn(player).when(playerService).getPlayerById(playerId);

        int settlementPositionId = 5;

        String actualLobbyId = lobbyService.createLobby(playerId);
        assertNotNull(actualLobbyId, "Lobby ID should not be null after creation");

        Lobby lobby = lobbyService.getLobbyById(actualLobbyId);
        lobby.setActivePlayer(playerId);

        GameBoard mockGameBoard = mock(GameBoard.class);
        ObjectNode boardStateJson = objectMapper.createObjectNode().put("boardState", "updatedAfterSettlement");

        ObjectNode fullMessage = objectMapper.createObjectNode();
        fullMessage.set("gameboard", boardStateJson);
        fullMessage.set("players", objectMapper.createObjectNode()); // Simulates empty player map

        when(mockGameBoard.getJson()).thenReturn(boardStateJson);
        doReturn(mockGameBoard).when(gameService).getGameboardByLobbyId(actualLobbyId);
        doNothing().when(gameService).placeSettlement(actualLobbyId, playerId, settlementPositionId);
        when(playerService.checkForWin(playerId)).thenReturn(false);

        List<String> receivedMessages = new CopyOnWriteArrayList<>();
        CountDownLatch responseLatch = new CountDownLatch(2);

        final List<String> actualPlayerIds = new CopyOnWriteArrayList<>();
        CountDownLatch connectionLatch = new CountDownLatch(1);

        var clientConnection = BasicWebSocketConnector.create()
                .baseUri(serverUri)
                .path("/game")
                .onTextMessage((conn, msg) -> {
                    try {
                        MessageDTO dto = objectMapper.readValue(msg, MessageDTO.class);
                        if (dto.getType() == MessageType.PLACE_SETTLEMENT) {
                            receivedMessages.add(msg);
                            responseLatch.countDown();
                        } else if (dto.getType() == MessageType.CONNECTION_SUCCESSFUL) {
                            actualPlayerIds.add(dto.getMessageNode("playerId").asText());
                            connectionLatch.countDown();
                        }
                    } catch (JsonProcessingException e) {
                        fail("Failed to parse message: " + msg, e);
                    }
                }).connectAndAwait();

        assertTrue(connectionLatch.await(5, TimeUnit.SECONDS));
        lobbyService.joinLobbyByCode(actualLobbyId, actualPlayerIds.get(0));

        ObjectNode payload = JsonNodeFactory.instance.objectNode().put("settlementPositionId", settlementPositionId);
        MessageDTO placeSettlementMsg = new MessageDTO(MessageType.PLACE_SETTLEMENT, playerId, actualLobbyId, payload);
        clientConnection.sendTextAndAwait(objectMapper.writeValueAsString(placeSettlementMsg));

        assertTrue(responseLatch.await(5, TimeUnit.SECONDS), "Did not receive PLACE_SETTLEMENT responses in time.");
        assertEquals(2, receivedMessages.size());

        for (String msg : receivedMessages) {
            MessageDTO dto = objectMapper.readValue(msg, MessageDTO.class);
            assertEquals(MessageType.PLACE_SETTLEMENT, dto.getType());
            assertEquals(playerId, dto.getPlayer());
            assertEquals(actualLobbyId, dto.getLobbyId());

            assertTrue(dto.getMessage().has("gameboard"));
            assertEquals("updatedAfterSettlement", dto.getMessage().get("gameboard").get("boardState").asText());
        }

        verify(gameService).placeSettlement(actualLobbyId, playerId, settlementPositionId);
        verify(playerService, atLeastOnce()).checkForWin(playerId);
        verify(gameService, times(1)).getGameboardByLobbyId(actualLobbyId);
    }

    @Test
    void testHandleDiceRoll_ResourceDistribution_Success() throws Exception {
        final List<String> actualPlayerIds = new CopyOnWriteArrayList<>();

        List<MessageDTO> player1ReceivedMessages = new CopyOnWriteArrayList<>();
        List<MessageDTO> player2ReceivedMessages = new CopyOnWriteArrayList<>();
        CountDownLatch diceResultLatch = new CountDownLatch(2);
        CountDownLatch connectionLatch = new CountDownLatch(2);

        BasicWebSocketConnector client1Connector = BasicWebSocketConnector.create()
                .baseUri(serverUri).path("/game")
                .onTextMessage((conn, msg) -> {
                    try {
                        MessageDTO dto = objectMapper.readValue(msg, MessageDTO.class);
                        if (dto.getType() == MessageType.CONNECTION_SUCCESSFUL) {
                            actualPlayerIds.add(dto.getMessageNode("playerId").asText());
                            connectionLatch.countDown();
                        } else if (dto.getType() == MessageType.DICE_RESULT) {
                            player1ReceivedMessages.add(dto);
                            diceResultLatch.countDown();
                        }
                    } catch (JsonProcessingException e) {
                        fail("Client1: Failed to parse message: " + msg, e);
                    }
                });
        var client1Connection = client1Connector.connectAndAwait();


        BasicWebSocketConnector client2Connector = BasicWebSocketConnector.create()
                .baseUri(serverUri).path("/game")
                .onTextMessage((conn, msg) -> {
                    try {
                        MessageDTO dto = objectMapper.readValue(msg, MessageDTO.class);
                        if (dto.getType() == MessageType.CONNECTION_SUCCESSFUL) {
                            actualPlayerIds.add(dto.getMessageNode("playerId").asText());
                            connectionLatch.countDown();
                        } else if (dto.getType() == MessageType.DICE_RESULT) {
                            player2ReceivedMessages.add(dto);
                            diceResultLatch.countDown();
                        }
                    } catch (JsonProcessingException e) {
                        fail("Client2: Failed to parse message: " + msg, e);
                    }
                });
        var client2Connection = client2Connector.connectAndAwait();

        assertTrue(connectionLatch.await(5, TimeUnit.SECONDS), "Not all clients connected and sent CONNECTION_SUCCESSFUL");
        assertEquals(2, actualPlayerIds.size(), "Should have two player IDs");

        String player1ActualId = actualPlayerIds.get(0);
        String player2ActualId = actualPlayerIds.get(1);

        String actualLobbyId = lobbyService.createLobby(player1ActualId);
        assertNotNull(actualLobbyId, "Lobby ID should not be null after creation");

        lobbyService.joinLobbyByCode(actualLobbyId, player2ActualId);
        Lobby lobby = lobbyService.getLobbyById(actualLobbyId);
        assertNotNull(lobby, "Lobby should not be null after retrieval");

        lobbyService.toggleReady(actualLobbyId, player1ActualId);
        lobbyService.toggleReady(actualLobbyId, player2ActualId);

        gameService.startGame(actualLobbyId, player1ActualId);
        lobby.setActivePlayer(player1ActualId);

        MessageDTO rollDiceMsg = new MessageDTO(MessageType.ROLL_DICE, player1ActualId, actualLobbyId);
        client1Connection.sendTextAndAwait(objectMapper.writeValueAsString(rollDiceMsg));

        assertTrue(diceResultLatch.await(10, TimeUnit.SECONDS),
                "Both clients did not receive DICE_RESULT message in time. Latch: " + diceResultLatch.getCount());


        MessageDTO p1ResMsg = player1ReceivedMessages.get(0);
        assertEquals(player1ActualId, p1ResMsg.getPlayer());
        assertEquals(actualLobbyId, p1ResMsg.getLobbyId());
        assertTrue(p1ResMsg.getPlayers().containsKey(player1ActualId));
        assertTrue(p1ResMsg.getPlayers().get(player1ActualId).resources().containsKey(TileType.CLAY), "Player 1 resource missing in payload");

        MessageDTO p2ResMsg = player2ReceivedMessages.get(0);
        assertEquals(player1ActualId, p2ResMsg.getPlayer());
        assertEquals(actualLobbyId, p2ResMsg.getLobbyId());
        assertTrue(p2ResMsg.getPlayers().containsKey(player2ActualId));
        assertTrue(p2ResMsg.getPlayers().get(player2ActualId).resources().containsKey(TileType.CLAY), "Player 2 resource missing in payload");

        verify(gameService).rollDice(actualLobbyId, player1ActualId);
        verify(playerService, atLeastOnce()).getPlayerById(player1ActualId);
        verify(playerService, atLeastOnce()).getPlayerById(player2ActualId);

        client1Connection.closeAndAwait();
        client2Connection.closeAndAwait();
    }

    @Test
    void testHandleDiceRoll_ResourceDistribution_PlayerConnectionClosed() throws Exception {
        final String[] client1PlayerIdHolder = new String[1];
        final String[] client2PlayerIdHolder = new String[1];

        CountDownLatch connectionLatch = new CountDownLatch(2);

        List<MessageDTO> player1ReceivedMessages = new CopyOnWriteArrayList<>();
        CountDownLatch player1DiceResultLatch = new CountDownLatch(1);

        System.out.println("Setting up Client 1...");
        BasicWebSocketConnector client1Connector = BasicWebSocketConnector.create()
                .baseUri(serverUri).path("/game")
                .onTextMessage((conn, msg) -> {
                    try {
                        MessageDTO dto = objectMapper.readValue(msg, MessageDTO.class);
                        System.out.println("Client1 RX: " + msg);

                        if (dto.getType() == MessageType.CONNECTION_SUCCESSFUL) {
                            client1PlayerIdHolder[0] = dto.getMessageNode("playerId").asText();
                            System.out.println("Client1 Connected with ID: " + client1PlayerIdHolder[0]);
                            connectionLatch.countDown();
                        } else if (dto.getType() == MessageType.DICE_RESULT) {
                            System.out.println("Client1 got DICE_RESULT.");
                            player1ReceivedMessages.add(dto);
                            player1DiceResultLatch.countDown();
                        }
                    } catch (JsonProcessingException e) {
                        fail("Client1: Failed to parse message: " + msg, e);
                    }
                });
        var client1WebSocketClientConnection = client1Connector.connectAndAwait();
        System.out.println("Client 1 connection object: " + client1WebSocketClientConnection);


        System.out.println("Setting up Client 2...");
        BasicWebSocketConnector client2Connector = BasicWebSocketConnector.create()
                .baseUri(serverUri).path("/game")
                .onTextMessage((conn, msg) -> {
                    try {
                        MessageDTO dto = objectMapper.readValue(msg, MessageDTO.class);
                        System.out.println("Client2 RX: " + msg);
                        if (dto.getType() == MessageType.CONNECTION_SUCCESSFUL) {
                            client2PlayerIdHolder[0] = dto.getMessageNode("playerId").asText();
                            System.out.println("Client2 Connected with ID: " + client2PlayerIdHolder[0]);
                            connectionLatch.countDown();
                        } else if (dto.getType() == MessageType.DICE_RESULT) {
                            fail("Client2 got DICE_RESULT.");
                        }
                    } catch (JsonProcessingException e) {
                        fail("Client2: Failed to parse message: " + msg, e);
                    }
                });
        var client2WebSocketClientConnection = client2Connector.connectAndAwait();
        System.out.println("Client 2 connection object: " + client2WebSocketClientConnection);


        assertTrue(connectionLatch.await(10, TimeUnit.SECONDS), "Not all clients connected and received their IDs. Latch: " + connectionLatch.getCount());
        assertNotNull(client1PlayerIdHolder[0], "Client 1 Player ID not set");
        assertNotNull(client2PlayerIdHolder[0], "Client 2 Player ID not set");

        String player1ActualId = client1PlayerIdHolder[0];
        String player2ActualId = client2PlayerIdHolder[0];
        System.out.println("Test: player1ActualId = " + player1ActualId);
        System.out.println("Test: player2ActualId = " + player2ActualId);

        String actualLobbyId = lobbyService.createLobby(player1ActualId);
        System.out.println("Test: Created lobby with ID: " + actualLobbyId + " for host " + player1ActualId);
        lobbyService.joinLobbyByCode(actualLobbyId, player2ActualId);
        System.out.println("Test: Player " + player2ActualId + " joined lobby " + actualLobbyId);

        lobbyService.toggleReady(actualLobbyId, player1ActualId);
        lobbyService.toggleReady(actualLobbyId, player2ActualId);

        gameService.startGame(actualLobbyId, player1ActualId);
        System.out.println("Test: Gameboard created for lobby " + actualLobbyId);

        Lobby lobby = lobbyService.getLobbyById(actualLobbyId);
        lobby.setActivePlayer(player1ActualId);
        System.out.println("Test: Active player set to " + player1ActualId);

        client2WebSocketClientConnection.closeAndAwait();

        MessageDTO rollDiceMsg = new MessageDTO(MessageType.ROLL_DICE, player1ActualId, actualLobbyId);
        System.out.println("Test: Sending ROLL_DICE from player " + player1ActualId + " for lobby " + actualLobbyId);
        client1WebSocketClientConnection.sendTextAndAwait(objectMapper.writeValueAsString(rollDiceMsg));

        System.out.println("Test: Awaiting DICE_RESULT for player 1...");
        assertTrue(player1DiceResultLatch.await(3, TimeUnit.SECONDS), "Player 1 did not receive DICE_RESULT. Latch: " + player1DiceResultLatch.getCount());

        verify(gameService).rollDice(actualLobbyId, player1ActualId);
        verify(playerService, atLeastOnce()).getPlayerById(player1ActualId);
        verify(playerService, atLeastOnce()).getPlayerById(player2ActualId);

        System.out.println("Test: Closing client connections...");
        client1WebSocketClientConnection.closeAndAwait();
        System.out.println("Test: Finished.");
    }

    @Test
    void testHandleDiceRoll_ResourceDistribution_OnePlayerSendFails() throws Exception {
        final List<String> actualPlayerIds = new CopyOnWriteArrayList<>();
        CountDownLatch connectionLatch = new CountDownLatch(2);
        CountDownLatch diceResultLatch = new CountDownLatch(2);

        List<MessageDTO> receivedMessages = new CopyOnWriteArrayList<>();

        BasicWebSocketConnector client1Connector = BasicWebSocketConnector.create()
                .baseUri(serverUri).path("/game")
                .onTextMessage((conn, msg) -> {
                    try {
                        MessageDTO dto = objectMapper.readValue(msg, MessageDTO.class);
                        if (dto.getType() == MessageType.CONNECTION_SUCCESSFUL) {
                            actualPlayerIds.add(dto.getMessageNode("playerId").asText());
                            connectionLatch.countDown();
                        } else if (dto.getType() == MessageType.DICE_RESULT) {
                            receivedMessages.add(dto);
                            diceResultLatch.countDown();
                        }
                    } catch (Exception e) {
                        fail("Client1 error: " + e.getMessage());
                    }
                });

        BasicWebSocketConnector client2Connector = BasicWebSocketConnector.create()
                .baseUri(serverUri).path("/game")
                .onTextMessage((conn, msg) -> {
                    try {
                        MessageDTO dto = objectMapper.readValue(msg, MessageDTO.class);
                        if (dto.getType() == MessageType.CONNECTION_SUCCESSFUL) {
                            actualPlayerIds.add(dto.getMessageNode("playerId").asText());
                            connectionLatch.countDown();
                        } else if (dto.getType() == MessageType.DICE_RESULT) {
                            receivedMessages.add(dto);
                            diceResultLatch.countDown();
                        }
                    } catch (Exception e) {
                        fail("Client2 error: " + e.getMessage());
                    }
                });

        var client1 = client1Connector.connectAndAwait();
        var client2 = client2Connector.connectAndAwait();

        assertTrue(connectionLatch.await(5, TimeUnit.SECONDS), "Connections failed");
        assertEquals(2, actualPlayerIds.size());

        String lobbyId = lobbyService.createLobby(actualPlayerIds.get(0));
        lobbyService.joinLobbyByCode(lobbyId, actualPlayerIds.get(1));
        Lobby lobby = lobbyService.getLobbyById(lobbyId);
        lobby.setActivePlayer(actualPlayerIds.get(0));
        gameService.createGameboard(lobbyId);

        MessageDTO rollMsg = new MessageDTO(MessageType.ROLL_DICE, actualPlayerIds.get(0), lobbyId);
        client1.sendTextAndAwait(objectMapper.writeValueAsString(rollMsg));

        assertTrue(diceResultLatch.await(5, TimeUnit.SECONDS), "Result messages not received");

        assertEquals(2, receivedMessages.size());
        MessageDTO result = receivedMessages.get(0);

        assertEquals(MessageType.DICE_RESULT, result.getType());
        assertEquals(actualPlayerIds.get(0), result.getPlayer());
        assertEquals(lobbyId, result.getLobbyId());

        JsonNode diceResult = result.getMessage();
        assertNotNull(diceResult.get("dice1"));
        assertNotNull(diceResult.get("dice2"));
        assertNotNull(diceResult.get("total"));
        assertNotNull(diceResult.get("rollingUsername"));
        assertNotNull(diceResult.get("player"));

        assertNotNull(result.getPlayers());
        assertTrue(result.getPlayers().containsKey(actualPlayerIds.get(0)));
        assertTrue(result.getPlayers().containsKey(actualPlayerIds.get(1)));

        client1.closeAndAwait();
        client2.closeAndAwait();
    }

    @Test
    void testHandlePlaceRobber_BroadcastToAllClients() throws Exception {
        final String[] client1PlayerIdHolder = new String[1];
        final String[] client2PlayerIdHolder = new String[1];

        CountDownLatch connectionLatch = new CountDownLatch(2);
        List<MessageDTO> client1ReceivedMessages = new CopyOnWriteArrayList<>();
        CountDownLatch placeRobberLatch = new CountDownLatch(1);

        // === Client 1 Setup ===
        BasicWebSocketConnector client1Connector = BasicWebSocketConnector.create()
                .baseUri(serverUri).path("/game")
                .onTextMessage((conn, msg) -> {
                    try {
                        MessageDTO dto = objectMapper.readValue(msg, MessageDTO.class);
                        System.out.println("Client1 RX: " + msg);

                        if (dto.getType() == MessageType.CONNECTION_SUCCESSFUL) {
                            client1PlayerIdHolder[0] = dto.getMessageNode("playerId").asText();
                            connectionLatch.countDown();
                        } else if (dto.getType() == MessageType.PLACE_ROBBER) {
                            client1ReceivedMessages.add(dto);
                            placeRobberLatch.countDown();
                        }
                    } catch (JsonProcessingException e) {
                        fail("Client1: Failed to parse message", e);
                    }
                });
        var client1Connection = client1Connector.connectAndAwait();

        // === Client 2 Setup ===
        BasicWebSocketConnector client2Connector = BasicWebSocketConnector.create()
                .baseUri(serverUri).path("/game")
                .onTextMessage((conn, msg) -> {
                    try {
                        MessageDTO dto = objectMapper.readValue(msg, MessageDTO.class);
                        System.out.println("Client2 RX: " + msg);

                        if (dto.getType() == MessageType.CONNECTION_SUCCESSFUL) {
                            client2PlayerIdHolder[0] = dto.getMessageNode("playerId").asText();
                            connectionLatch.countDown();
                        }
                    } catch (JsonProcessingException e) {
                        fail("Client2: Failed to parse message", e);
                    }
                });
        var client2Connection = client2Connector.connectAndAwait();

        // === Setup Lobby & Spielstart ===
        assertTrue(connectionLatch.await(10, TimeUnit.SECONDS));
        String p1 = client1PlayerIdHolder[0];
        String p2 = client2PlayerIdHolder[0];
        String lobbyId = lobbyService.createLobby(p1);
        lobbyService.joinLobbyByCode(lobbyId, p2);
        lobbyService.toggleReady(lobbyId, p1);
        lobbyService.toggleReady(lobbyId, p2);
        gameService.startGame(lobbyId, p1);

        GameBoard board = gameService.getGameboardByLobbyId(lobbyId);
<<<<<<< HEAD
        int oldRobberId = board.getRobberTileId();
        Tile newTile = board.getTileList().stream()
                .filter(t -> t.getType() != TileType.WASTE)
                .filter(t -> t.getId() != oldRobberId)
=======
        Tile oldRobberId = board.getRobberTile();
        Tile newTile = board.getTileList().stream()
                .filter(t -> t.getType() != TileType.WASTE)
                .filter(t -> t.getId() != oldRobberId.getId())
>>>>>>> b0c7cbbe
                .findFirst().orElseThrow();

        // === Send PLACE_ROBBER Message ===
        ObjectNode msg = JsonNodeFactory.instance.objectNode();
        msg.put("robberTileId", newTile.getId());

        MessageDTO placeRobberMsg = new MessageDTO(
                MessageType.PLACE_ROBBER,
                p1,
                lobbyId,
                null,
                msg
        );

        client1Connection.sendTextAndAwait(objectMapper.writeValueAsString(placeRobberMsg));

        assertTrue(placeRobberLatch.await(3, TimeUnit.SECONDS), "Client 1 did not receive PLACE_ROBBER update");

        // === Validate updated state ===
        MessageDTO update = client1ReceivedMessages.get(0);
        JsonNode tiles = update.getMessage().get("gameboard").get("tiles");

        long robberCount = StreamSupport.stream(tiles.spliterator(), false)
                .filter(t -> t.get("isRobbed").asBoolean())
                .count();

        assertEquals(1, robberCount, "Exactly one tile must have the robber");
        int updatedId = StreamSupport.stream(tiles.spliterator(), false)
                .filter(t -> t.get("isRobbed").asBoolean())
                .findFirst().orElseThrow()
                .get("id").asInt();

        assertEquals(newTile.getId(), updatedId, "Robber must be placed on the requested tile");

        // === Clean up ===
        client1Connection.closeAndAwait();
        client2Connection.closeAndAwait();
    }
    @Test
    void testPlaceRobber_invalidTileId() throws Exception {
        String playerId = "playerPR1";
        String lobbyId = lobbyService.createLobby(playerId);
        assertNotNull(lobbyId);
        Lobby lobby = lobbyService.getLobbyById(lobbyId);
        lobby.setActivePlayer(playerId);

        List<String> receivedMessages = new CopyOnWriteArrayList<>();
        CountDownLatch errorLatch = new CountDownLatch(1);

        var clientConnection = BasicWebSocketConnector.create()
                .baseUri(serverUri)
                .path("/game")
                .onTextMessage((conn, msg) -> {
                   try {
                       MessageDTO dto = objectMapper.readValue(msg, MessageDTO.class);
                       if(dto.getType() == MessageType.ERROR){
                           receivedMessages.add(msg);
                           errorLatch.countDown();
                       }
                   } catch (JsonProcessingException e) {
                       throw new RuntimeException(e);
                   }
                }).connectAndAwait();

        ObjectNode invalidPayload = JsonNodeFactory.instance.objectNode();
        invalidPayload.put("robberTileId", "not-a-number");

        MessageDTO invalidMsg = new MessageDTO(MessageType.PLACE_ROBBER, playerId, lobbyId, invalidPayload);
        clientConnection.sendTextAndAwait(objectMapper.writeValueAsString(invalidMsg));

        assertTrue(errorLatch.await(5, TimeUnit.SECONDS), "Did not receive ERROR response in time");
        assertEquals(1, receivedMessages.size());

        MessageDTO responseDTO = objectMapper.readValue(receivedMessages.get(0), MessageDTO.class);
        assertEquals(MessageType.ERROR, responseDTO.getType());
        assertTrue(responseDTO.getMessageNode("error").asText().startsWith("Invalid robber tile id:"));

        verify(gameService, never()).placeRobber(anyString(), anyInt());
        clientConnection.closeAndAwait();
    }

    @Test
    void testPlaceSettlement_success_playerWins() throws Exception {
        String winnerPlayerId = "playerPSW";
        String loserPlayerId = "playerLose";
        int settlementPositionId = 7;

        String actualLobbyId = lobbyService.createLobby(winnerPlayerId);
        assertNotNull(actualLobbyId);
        Lobby lobby = lobbyService.getLobbyById(actualLobbyId);
        lobby.setActivePlayer(winnerPlayerId);

        doNothing().when(gameService).placeSettlement(actualLobbyId, winnerPlayerId, settlementPositionId);
        when(playerService.checkForWin(winnerPlayerId)).thenReturn(true);

        Player mockPlayer = mock(Player.class);
        when(mockPlayer.getUsername()).thenReturn(winnerPlayerId);
        when(mockPlayer.getUniqueId()).thenReturn(winnerPlayerId);
        when(mockPlayer.getVictoryPoints()).thenReturn(10);
        when(playerService.getPlayerById(winnerPlayerId)).thenReturn(mockPlayer); // <-- Ensure this is how it's resolved

        Player mockPlayer2 = mock(Player.class);
        when(mockPlayer2.getUsername()).thenReturn(loserPlayerId);
        when(mockPlayer2.getUniqueId()).thenReturn(loserPlayerId);
        when(mockPlayer2.getVictoryPoints()).thenReturn(8);
        when(playerService.getPlayerById(loserPlayerId)).thenReturn(mockPlayer2);

        lobbyService.joinLobbyByCode(lobby.getLobbyId(), loserPlayerId);

        List<String> receivedMessages = new CopyOnWriteArrayList<>();
        CountDownLatch gameWonLatch = new CountDownLatch(1);

        var clientConnection = BasicWebSocketConnector.create()
                .baseUri(serverUri)
                .path("/game")
                .onTextMessage((conn, msg) -> {
                    try {
                        MessageDTO dto = objectMapper.readValue(msg, MessageDTO.class);
                        if (dto.getType() == MessageType.GAME_WON) {
                            receivedMessages.add(msg);
                            gameWonLatch.countDown();
                        }
                    } catch (JsonProcessingException e) {
                        fail("Failed to parse message: " + msg, e);
                    }
                })
                .connectAndAwait();

        ObjectNode payload = JsonNodeFactory.instance.objectNode().put("settlementPositionId", settlementPositionId);
        MessageDTO placeSettlementMsg = new MessageDTO(MessageType.PLACE_SETTLEMENT, winnerPlayerId, actualLobbyId, payload);

        clientConnection.sendTextAndAwait(objectMapper.writeValueAsString(placeSettlementMsg));

        assertTrue(gameWonLatch.await(5, TimeUnit.SECONDS),
                "Did not receive GAME_WON response in time. Received: " + receivedMessages.size());
        assertEquals(1, receivedMessages.size());

        for (String msg : receivedMessages) {
            MessageDTO dto = objectMapper.readValue(msg, MessageDTO.class);
            assertEquals(MessageType.GAME_WON, dto.getType());
            assertEquals(winnerPlayerId, dto.getPlayer());
            assertEquals(actualLobbyId, dto.getLobbyId());
            assertEquals(winnerPlayerId, dto.getMessageNode("winner").asText());
            assertEquals(2, dto.getMessage().withArray("leaderboard").size());

            JsonNode winner = dto.getMessage().withArray("leaderboard").get(0);
            assertEquals(winnerPlayerId, winner.get("id").asText());
            assertEquals(winnerPlayerId, winner.get("username").asText());
            assertEquals(10, winner.get("victoryPoints").asInt());

            JsonNode loser = dto.getMessage().withArray("leaderboard").get(1);
            assertEquals(loserPlayerId, loser.get("id").asText());
            assertEquals(loserPlayerId, loser.get("username").asText());
            assertEquals(8, loser.get("victoryPoints").asInt());
        }

        verify(gameService).placeSettlement(actualLobbyId, winnerPlayerId, settlementPositionId);
        verify(playerService, atLeastOnce()).checkForWin(winnerPlayerId);
        verify(gameMessageHandler, times(1)).broadcastWin(actualLobbyId, winnerPlayerId);
        verify(gameService, never()).getGameboardByLobbyId(anyString());
    }


    @Test
    void testPlaceSettlement_invalidPositionId_string() throws Exception {
        String playerId = "playerPSE1";

        String actualLobbyId = lobbyService.createLobby(playerId);
        assertNotNull(actualLobbyId);
        Lobby lobby = lobbyService.getLobbyById(actualLobbyId);
        lobby.setActivePlayer(playerId);

        List<String> receivedMessages = new CopyOnWriteArrayList<>();
        CountDownLatch errorLatch = new CountDownLatch(1);

        var clientConnection = BasicWebSocketConnector.create()
                .baseUri(serverUri)
                .path("/game")
                .onTextMessage((conn, msg) -> {
                    try {
                        MessageDTO dto = objectMapper.readValue(msg, MessageDTO.class);
                        if (dto.getType() == MessageType.ERROR) {
                            receivedMessages.add(msg);
                            errorLatch.countDown();
                        }
                    } catch (JsonProcessingException e) {
                        fail("Failed to parse message: " + msg, e);
                    }
                })
                .connectAndAwait();

        clientConnection.sendTextAndAwait(objectMapper.writeValueAsString(
                new MessageDTO(MessageType.PLACE_SETTLEMENT, playerId, actualLobbyId,
                        JsonNodeFactory.instance.objectNode().put("settlementPositionId", "not-an-integer"))
        ));

        assertTrue(errorLatch.await(5, TimeUnit.SECONDS), "Did not receive ERROR response in time.");
        assertEquals(1, receivedMessages.size());

        MessageDTO responseDto = objectMapper.readValue(receivedMessages.get(0), MessageDTO.class);
        assertEquals(MessageType.ERROR, responseDto.getType());
        assertTrue(responseDto.getMessageNode("error").asText().startsWith("Invalid settlement position id: id = "));

        verify(gameService, never()).placeSettlement(anyString(), anyString(), anyInt());
        verify(playerService, never()).checkForWin(anyString());
        verify(gameService, never()).getGameboardByLobbyId(anyString());
    }

    @Test
    void testPlaceSettlement_gameServicePlaceSettlement_throwsGameException() throws Exception {
        String playerId = "playerPSE2";
        int settlementPositionId = 10;
        String gameServiceErrorMessage = "Cannot place settlement here (GameService error)";

        String actualLobbyId = lobbyService.createLobby(playerId);
        assertNotNull(actualLobbyId);
        Lobby lobby = lobbyService.getLobbyById(actualLobbyId);
        lobby.setActivePlayer(playerId);

        doThrow(new GameException(gameServiceErrorMessage))
                .when(gameService).placeSettlement(actualLobbyId, playerId, settlementPositionId);

        List<String> receivedMessages = new CopyOnWriteArrayList<>();
        CountDownLatch errorLatch = new CountDownLatch(1);

        var clientConnection = BasicWebSocketConnector.create()
                .baseUri(serverUri)
                .path("/game")
                .onTextMessage((conn, msg) -> {
                    try {
                        MessageDTO dto = objectMapper.readValue(msg, MessageDTO.class);
                        if (dto.getType() == MessageType.ERROR) {
                            receivedMessages.add(msg);
                            errorLatch.countDown();
                        }
                    } catch (JsonProcessingException e) {
                        fail("Failed to parse message: " + msg, e);
                    }
                })
                .connectAndAwait();

        ObjectNode payload = JsonNodeFactory.instance.objectNode().put("settlementPositionId", settlementPositionId);
        MessageDTO placeSettlementMsg = new MessageDTO(MessageType.PLACE_SETTLEMENT, playerId, actualLobbyId, payload);

        clientConnection.sendTextAndAwait(objectMapper.writeValueAsString(placeSettlementMsg));

        assertTrue(errorLatch.await(5, TimeUnit.SECONDS), "Did not receive ERROR response in time.");
        assertEquals(1, receivedMessages.size());

        MessageDTO responseDto = objectMapper.readValue(receivedMessages.get(0), MessageDTO.class);
        assertEquals(MessageType.ERROR, responseDto.getType());
        assertEquals(gameServiceErrorMessage, responseDto.getMessageNode("error").asText());

        verify(gameService).placeSettlement(actualLobbyId, playerId, settlementPositionId);
        verify(playerService, never()).checkForWin(anyString());
        verify(gameService, never()).getGameboardByLobbyId(anyString());
        verify(gameMessageHandler, never()).broadcastWin(anyString(), anyString());
    }

    @Test
    void testHandleStartGame_simple() throws Exception {
        CopyOnWriteArrayList<MessageDTO> seen = new CopyOnWriteArrayList<>();
        CountDownLatch latch = new CountDownLatch(1);
        CountDownLatch connectionLatch = new CountDownLatch(1);

        List<String> playerIds = new ArrayList<>();

        var client = BasicWebSocketConnector
                .create()
                .baseUri(serverUri)
                .path("/game")
                .onTextMessage((conn, text) -> {
                    try {
                        MessageDTO dto = objectMapper.readValue(text, MessageDTO.class);
                        if (dto.getType() == MessageType.CONNECTION_SUCCESSFUL) {
                            playerIds.add(dto.getMessageNode("playerId").asText());
                            connectionLatch.countDown();
                        } else if (dto.getType() == MessageType.GAME_STARTED) {
                            seen.add(dto);
                            latch.countDown();
                        }
                    } catch (Exception e) {
                        throw new RuntimeException(e);
                    }
                });

        var connection = client.connectAndAwait();

        assertTrue(connectionLatch.await(5, TimeUnit.SECONDS));
        Player player1 = new Player("player1");
        Player player2 = playerService.getPlayerById(playerIds.get(0));

        when(playerService.getPlayerById(player1.getUniqueId())).thenReturn(player1);
        String lobbyId = lobbyService.createLobby(player1.getUniqueId());
        lobbyService.joinLobbyByCode(lobbyId, player2.getUniqueId());

        lobbyService.toggleReady(lobbyId, player1.getUniqueId());
        lobbyService.toggleReady(lobbyId, player2.getUniqueId());

        MessageDTO startedMessage = new MessageDTO(MessageType.START_GAME, player1.getUniqueId(), lobbyId);
        connection.sendTextAndAwait(startedMessage);

        assertTrue(latch.await(5, TimeUnit.SECONDS), "never saw GAME_STARTED");
        assertEquals(1, seen.size());
        MessageDTO response = seen.get(0);
        assertEquals(MessageType.GAME_STARTED, response.getType());
        assertNotNull(response.getMessageNode("gameboard"));
        assertNotNull(response.getMessageNode("players"));
        assertNotNull(response.getMessageNode("activePlayer"));
        assertTrue(lobbyService.getLobbyById(lobbyId).isGameStarted());

        verify(gameService).startGame(lobbyId, player1.getUniqueId());
        verify(lobbyService, atLeastOnce()).getLobbyById(lobbyId);
    }

    @Test
    void testEndTurn() throws InterruptedException, GameException {
        final String[] client1PlayerIdHolder = new String[1];
        final String[] client2PlayerIdHolder = new String[1];

        CountDownLatch connectionLatch = new CountDownLatch(2);

        List<MessageDTO> player1ReceivedMessages = new CopyOnWriteArrayList<>();
        CountDownLatch player1NextTurnLatch = new CountDownLatch(1);

        System.out.println("Setting up Client 1...");
        BasicWebSocketConnector client1Connector = BasicWebSocketConnector.create()
                .baseUri(serverUri).path("/game")
                .onTextMessage((conn, msg) -> {
                    try {
                        MessageDTO dto = objectMapper.readValue(msg, MessageDTO.class);
                        System.out.println("Client1 RX: " + msg);

                        if (dto.getType() == MessageType.CONNECTION_SUCCESSFUL) {
                            client1PlayerIdHolder[0] = dto.getMessageNode("playerId").asText();
                            System.out.println("Client1 Connected with ID: " + client1PlayerIdHolder[0]);
                            connectionLatch.countDown();
                        } else if (dto.getType() == MessageType.NEXT_TURN) {
                            player1ReceivedMessages.add(dto);
                            player1NextTurnLatch.countDown();
                        }
                    } catch (JsonProcessingException e) {
                        fail("Client1: Failed to parse message: " + msg, e);
                    }
                });
        var client1WebSocketClientConnection = client1Connector.connectAndAwait();
        System.out.println("Client 1 connection object: " + client1WebSocketClientConnection);


        System.out.println("Setting up Client 2...");
        BasicWebSocketConnector client2Connector = BasicWebSocketConnector.create()
                .baseUri(serverUri).path("/game")
                .onTextMessage((conn, msg) -> {
                    try {
                        MessageDTO dto = objectMapper.readValue(msg, MessageDTO.class);
                        System.out.println("Client2 RX: " + msg);
                        if (dto.getType() == MessageType.CONNECTION_SUCCESSFUL) {
                            client2PlayerIdHolder[0] = dto.getMessageNode("playerId").asText();
                            System.out.println("Client2 Connected with ID: " + client2PlayerIdHolder[0]);
                            connectionLatch.countDown();
                        }
                    } catch (JsonProcessingException e) {
                        fail("Client2: Failed to parse message: " + msg, e);
                    }
                });
        var client2WebSocketClientConnection = client2Connector.connectAndAwait();
        System.out.println("Client 2 connection object: " + client2WebSocketClientConnection);


        assertTrue(connectionLatch.await(10, TimeUnit.SECONDS), "Not all clients connected and received their IDs. Latch: " + connectionLatch.getCount());
        assertNotNull(client1PlayerIdHolder[0], "Client 1 Player ID not set");
        assertNotNull(client2PlayerIdHolder[0], "Client 2 Player ID not set");

        String player1ActualId = client1PlayerIdHolder[0];
        String player2ActualId = client2PlayerIdHolder[0];
        System.out.println("Test: player1ActualId = " + player1ActualId);
        System.out.println("Test: player2ActualId = " + player2ActualId);

        String actualLobbyId = lobbyService.createLobby(player1ActualId);
        System.out.println("Test: Created lobby with ID: " + actualLobbyId + " for host " + player1ActualId);
        lobbyService.joinLobbyByCode(actualLobbyId, player2ActualId);
        System.out.println("Test: Player " + player2ActualId + " joined lobby " + actualLobbyId);

        lobbyService.toggleReady(actualLobbyId, player1ActualId);
        lobbyService.toggleReady(actualLobbyId, player2ActualId);

        gameService.startGame(actualLobbyId, player1ActualId);
        System.out.println("Test: Gameboard created for lobby " + actualLobbyId);

        Lobby lobby = lobbyService.getLobbyById(actualLobbyId);
        lobby.setPlayerOrder(List.of(player1ActualId, player2ActualId));
        lobby.setActivePlayer(player1ActualId);

        gameService.placeRoad(actualLobbyId, player1ActualId, 1);
        gameService.placeSettlement(actualLobbyId, player1ActualId, 1);

        MessageDTO messageDTO = new MessageDTO(MessageType.END_TURN, player1ActualId, actualLobbyId);
        client1WebSocketClientConnection.sendTextAndAwait(messageDTO);

        assertTrue(player1NextTurnLatch.await(10, TimeUnit.SECONDS));
        assertEquals(1, player1ReceivedMessages.size());

        var receivedDTO = player1ReceivedMessages.get(0);
        assertEquals(MessageType.NEXT_TURN, receivedDTO.getType());
        assertTrue(receivedDTO.getPlayers().containsKey(player2ActualId));
        assertTrue(receivedDTO.getPlayers().get(player2ActualId).isActivePlayer());
        assertNotNull(receivedDTO.getMessageNode("gameboard"));
    }

    @Test
    void testJoinLobby_Failure_ThrowsGameException() throws Exception {
        String invalidLobbyId = "invalid123";
        String playerId = "testPlayer";

        doThrow(new GameException("Failed to join lobby: lobby session not found or full"))
                .when(lobbyService).getLobbyById(invalidLobbyId);

        List<String> receivedMessages = new CopyOnWriteArrayList<>();
        CountDownLatch errorLatch = new CountDownLatch(1);

        var client = BasicWebSocketConnector.create()
                .baseUri(serverUri)
                .path("/game")
                .onTextMessage((conn, msg) -> {
                    if (msg.startsWith("{")) {
                        try {
                            MessageDTO dto = objectMapper.readValue(msg, MessageDTO.class);
                            if (dto.getType() == MessageType.ERROR) {
                                receivedMessages.add(msg);
                                errorLatch.countDown();
                            }
                        } catch (JsonProcessingException e) {
                            fail("Failed to parse message");
                        }
                    }
                })
                .connectAndAwait();

        MessageDTO joinMessage = new MessageDTO(MessageType.JOIN_LOBBY, playerId, invalidLobbyId);
        client.sendTextAndAwait(objectMapper.writeValueAsString(joinMessage));

        assertTrue(errorLatch.await(5, TimeUnit.SECONDS), "Did not receive ERROR message");
        assertEquals(1, receivedMessages.size());

        MessageDTO errorMessage = objectMapper.readValue(receivedMessages.get(0), MessageDTO.class);
        assertEquals(MessageType.ERROR, errorMessage.getType());
        assertEquals("Failed to join lobby: lobby session not found or full",
                errorMessage.getMessageNode("error").asText());

        verify(lobbyService).joinLobbyByCode(invalidLobbyId, playerId);
    }

    @Test
    void testJoinLobby_GameBoardUpdateFails_StillReturnsSuccess() throws Exception {

        Player hostPlayer = new Player("Host Player");
        when(playerService.getPlayerById(hostPlayer.getUniqueId())).thenReturn(hostPlayer);

        Player player = new Player("Player 1");
        String playerId = player.getUniqueId();
        when(playerService.getPlayerById(playerId)).thenReturn(player);

        String lobbyId = lobbyService.createLobby(hostPlayer.getUniqueId());

        doThrow(new GameException("Test exception")).when(gameMessageHandler).getGameBoardInformation(lobbyId);

        List<String> receivedMessages = new CopyOnWriteArrayList<>();
        CountDownLatch successLatch = new CountDownLatch(1);

        var client = BasicWebSocketConnector.create()
                .baseUri(serverUri)
                .path("/game")
                .onTextMessage((conn, msg) -> {
                    if (msg.startsWith("{")) {
                        try {
                            MessageDTO dto = objectMapper.readValue(msg, MessageDTO.class);
                            if (dto.getType() == MessageType.PLAYER_JOINED) {
                                receivedMessages.add(msg);
                                successLatch.countDown();
                            }
                        } catch (JsonProcessingException e) {
                            fail("Failed to parse message");
                        }
                    }
                })
                .connectAndAwait();

        MessageDTO joinMessage = new MessageDTO(MessageType.JOIN_LOBBY, playerId, lobbyId);
        client.sendTextAndAwait(objectMapper.writeValueAsString(joinMessage));

        assertTrue(successLatch.await(5, TimeUnit.SECONDS), "Did not receive PLAYER_JOINED message");
        assertEquals(1, receivedMessages.size());

        MessageDTO successMessage = objectMapper.readValue(receivedMessages.get(0), MessageDTO.class);
        assertEquals(MessageType.PLAYER_JOINED, successMessage.getType());

        verify(lobbyService).joinLobbyByCode(lobbyId, playerId);
    }

    @Test
    void testJoinLobbyFailsWithJoinReturnsFalse() throws Exception {
        String playerId = "FailPlayer";
        String lobbyId = "failLobby";

        MessageDTO joinMessage = new MessageDTO(MessageType.JOIN_LOBBY, playerId, lobbyId);
        doReturn(false).when(lobbyService).joinLobbyByCode(lobbyId, playerId);

        List<MessageDTO> receivedMessages = new CopyOnWriteArrayList<>();
        CountDownLatch errorLatch = new CountDownLatch(1);

        var client = BasicWebSocketConnector.create()
                .baseUri(serverUri)
                .path("/game")
                .onTextMessage((conn, msg) -> {
                    try {
                        MessageDTO dto = objectMapper.readValue(msg, MessageDTO.class);
                        if (dto.getType() == MessageType.ERROR) {
                            receivedMessages.add(dto);
                            errorLatch.countDown();
                        }
                    } catch (JsonProcessingException e) {
                        fail("Failed to parse message");
                    }
                })
                .connectAndAwait();

        client.sendTextAndAwait(objectMapper.writeValueAsString(joinMessage));

        assertTrue(errorLatch.await(5, TimeUnit.SECONDS));
        assertEquals(1, receivedMessages.size());

        MessageDTO error = receivedMessages.get(0);
        assertEquals(MessageType.ERROR, error.getType());
        assertEquals("Failed to join lobby: lobby session not found or full",
                error.getMessageNode("error").asText());

        verify(lobbyService).joinLobbyByCode(lobbyId, playerId);
    }

    @Test
    void testSetReady() throws InterruptedException, GameException {
        final String[] client1PlayerIdHolder = new String[1];
        final String[] client2PlayerIdHolder = new String[1];

        CountDownLatch connectionLatch = new CountDownLatch(2);

        List<MessageDTO> player1ReceivedMessages = new CopyOnWriteArrayList<>();
        CountDownLatch player1SetReadyLatch = new CountDownLatch(3);

        System.out.println("Setting up Client 1...");
        BasicWebSocketConnector client1Connector = BasicWebSocketConnector.create()
                .baseUri(serverUri).path("/game")
                .onTextMessage((conn, msg) -> {
                    try {
                        MessageDTO dto = objectMapper.readValue(msg, MessageDTO.class);
                        System.out.println("Client1 RX: " + msg);

                        if (dto.getType() == MessageType.CONNECTION_SUCCESSFUL) {
                            client1PlayerIdHolder[0] = dto.getMessageNode("playerId").asText();
                            System.out.println("Client1 Connected with ID: " + client1PlayerIdHolder[0]);
                            connectionLatch.countDown();
                        }
                    } catch (JsonProcessingException e) {
                        fail("Client1: Failed to parse message: " + msg, e);
                    }
                });
        var client1WebSocketClientConnection = client1Connector.connectAndAwait();
        System.out.println("Client 1 connection object: " + client1WebSocketClientConnection);


        System.out.println("Setting up Client 2...");
        BasicWebSocketConnector client2Connector = BasicWebSocketConnector.create()
                .baseUri(serverUri).path("/game")
                .onTextMessage((conn, msg) -> {
                    try {
                        MessageDTO dto = objectMapper.readValue(msg, MessageDTO.class);
                        System.out.println("Client2 RX: " + msg);
                        if (dto.getType() == MessageType.CONNECTION_SUCCESSFUL) {
                            client2PlayerIdHolder[0] = dto.getMessageNode("playerId").asText();
                            System.out.println("Client2 Connected with ID: " + client2PlayerIdHolder[0]);
                            connectionLatch.countDown();
                        } else if (dto.getType() == MessageType.LOBBY_UPDATED) {
                            player1ReceivedMessages.add(dto);
                            player1SetReadyLatch.countDown();
                        }
                    } catch (JsonProcessingException e) {
                        fail("Client2: Failed to parse message: " + msg, e);
                    }
                });
        var client2WebSocketClientConnection = client2Connector.connectAndAwait();
        System.out.println("Client 2 connection object: " + client2WebSocketClientConnection);


        assertTrue(connectionLatch.await(10, TimeUnit.SECONDS), "Not all clients connected and received their IDs. Latch: " + connectionLatch.getCount());
        assertNotNull(client1PlayerIdHolder[0], "Client 1 Player ID not set");
        assertNotNull(client2PlayerIdHolder[0], "Client 2 Player ID not set");

        String player1ActualId = client1PlayerIdHolder[0];
        String player2ActualId = client2PlayerIdHolder[0];
        System.out.println("Test: player1ActualId = " + player1ActualId);
        System.out.println("Test: player2ActualId = " + player2ActualId);

        String actualLobbyId = lobbyService.createLobby(player1ActualId);
        System.out.println("Test: Created lobby with ID: " + actualLobbyId + " for host " + player1ActualId);
        lobbyService.joinLobbyByCode(actualLobbyId, player2ActualId);
        System.out.println("Test: Player " + player2ActualId + " joined lobby " + actualLobbyId);
        Lobby lobby = lobbyService.getLobbyById(actualLobbyId);
        assertFalse(lobby.isReady(player1ActualId));

        client1WebSocketClientConnection.sendTextAndAwait(new MessageDTO(MessageType.SET_READY, player1ActualId, actualLobbyId));
        client1WebSocketClientConnection.sendTextAndAwait(new MessageDTO(MessageType.SET_READY, player1ActualId, actualLobbyId));
        client1WebSocketClientConnection.sendTextAndAwait(new MessageDTO(MessageType.SET_READY, player1ActualId, actualLobbyId));

        assertTrue(player1SetReadyLatch.await(10, TimeUnit.SECONDS));
        assertEquals(3, player1ReceivedMessages.size());

        var firstMessage = player1ReceivedMessages.get(0);
        assertEquals(MessageType.LOBBY_UPDATED, firstMessage.getType());
        assertNotNull(firstMessage.getPlayers());
        assertTrue(firstMessage.getPlayers().containsKey(player1ActualId));
        assertTrue(firstMessage.getPlayers().get(player1ActualId).isReady());

        var secondMessage = player1ReceivedMessages.get(1);
        assertEquals(MessageType.LOBBY_UPDATED, secondMessage.getType());
        assertNotNull(secondMessage.getPlayers());
        assertTrue(secondMessage.getPlayers().containsKey(player1ActualId));
        assertFalse(secondMessage.getPlayers().get(player1ActualId).isReady());

        var thirdMessage = player1ReceivedMessages.get(2);
        assertEquals(MessageType.LOBBY_UPDATED, thirdMessage.getType());
        assertNotNull(thirdMessage.getPlayers());
        assertTrue(thirdMessage.getPlayers().containsKey(player1ActualId));
        assertTrue(thirdMessage.getPlayers().get(player1ActualId).isReady());

        assertTrue(lobby.isReady(player1ActualId));

        verify(lobbyService, times(3)).toggleReady(actualLobbyId, player1ActualId);
    }

    @Test
    void testLeaveLobby() throws InterruptedException, GameException {
        final String[] client1PlayerIdHolder = new String[1];
        final String[] client2PlayerIdHolder = new String[1];

        CountDownLatch connectionLatch = new CountDownLatch(2);

        List<MessageDTO> player1ReceivedMessages = new CopyOnWriteArrayList<>();
        CountDownLatch player1LobbyUpdatedLatch = new CountDownLatch(1);

        System.out.println("Setting up Client 1...");
        BasicWebSocketConnector client1Connector = BasicWebSocketConnector.create()
                .baseUri(serverUri).path("/game")
                .onTextMessage((conn, msg) -> {
                    try {
                        MessageDTO dto = objectMapper.readValue(msg, MessageDTO.class);
                        System.out.println("Client1 RX: " + msg);

                        if (dto.getType() == MessageType.CONNECTION_SUCCESSFUL) {
                            client1PlayerIdHolder[0] = dto.getMessageNode("playerId").asText();
                            System.out.println("Client1 Connected with ID: " + client1PlayerIdHolder[0]);
                            connectionLatch.countDown();
                        } else if (dto.getType() == MessageType.LOBBY_UPDATED) {
                            player1ReceivedMessages.add(dto);
                            player1LobbyUpdatedLatch.countDown();
                        }
                    } catch (JsonProcessingException e) {
                        fail("Client1: Failed to parse message: " + msg, e);
                    }
                });
        var client1WebSocketClientConnection = client1Connector.connectAndAwait();
        System.out.println("Client 1 connection object: " + client1WebSocketClientConnection);


        System.out.println("Setting up Client 2...");
        BasicWebSocketConnector client2Connector = BasicWebSocketConnector.create()
                .baseUri(serverUri).path("/game")
                .onTextMessage((conn, msg) -> {
                    try {
                        MessageDTO dto = objectMapper.readValue(msg, MessageDTO.class);
                        System.out.println("Client2 RX: " + msg);
                        if (dto.getType() == MessageType.CONNECTION_SUCCESSFUL) {
                            client2PlayerIdHolder[0] = dto.getMessageNode("playerId").asText();
                            System.out.println("Client2 Connected with ID: " + client2PlayerIdHolder[0]);
                            connectionLatch.countDown();
                        }
                    } catch (JsonProcessingException e) {
                        fail("Client2: Failed to parse message: " + msg, e);
                    }
                });
        var client2WebSocketClientConnection = client2Connector.connectAndAwait();
        System.out.println("Client 2 connection object: " + client2WebSocketClientConnection);


        assertTrue(connectionLatch.await(10, TimeUnit.SECONDS), "Not all clients connected and received their IDs. Latch: " + connectionLatch.getCount());
        assertNotNull(client1PlayerIdHolder[0], "Client 1 Player ID not set");
        assertNotNull(client2PlayerIdHolder[0], "Client 2 Player ID not set");

        String player1ActualId = client1PlayerIdHolder[0];
        String player2ActualId = client2PlayerIdHolder[0];
        System.out.println("Test: player1ActualId = " + player1ActualId);
        System.out.println("Test: player2ActualId = " + player2ActualId);

        String actualLobbyId = lobbyService.createLobby(player1ActualId);
        System.out.println("Test: Created lobby with ID: " + actualLobbyId + " for host " + player1ActualId);
        lobbyService.joinLobbyByCode(actualLobbyId, player2ActualId);
        System.out.println("Test: Player " + player2ActualId + " joined lobby " + actualLobbyId);
        Lobby lobby = lobbyService.getLobbyById(actualLobbyId);
        assertTrue(lobby.getPlayers().contains(player2ActualId));

        client2WebSocketClientConnection.sendTextAndAwait(new MessageDTO(MessageType.LEAVE_LOBBY, player2ActualId, actualLobbyId));

        assertTrue(player1LobbyUpdatedLatch.await(10, TimeUnit.SECONDS));
        assertEquals(1, player1ReceivedMessages.size());

        var firstMessage = player1ReceivedMessages.get(0);
        assertEquals(MessageType.LOBBY_UPDATED, firstMessage.getType());
        assertNotNull(firstMessage.getPlayers());
        assertFalse(firstMessage.getPlayers().containsKey(player2ActualId));

        assertFalse(lobby.getPlayers().contains(player2ActualId));

        Player player2 = playerService.getPlayerById(player2ActualId);
        assertNotNull(player2);
        assertEquals(0, player2.getVictoryPoints());

        verify(lobbyService).leaveLobby(actualLobbyId, player2ActualId);
        verify(playerService).resetVictoryPoints(player2ActualId);
    }

    @Test
    void testCreateLobby() throws InterruptedException {
        final String[] client1PlayerIdHolder = new String[1];

        CountDownLatch connectionLatch = new CountDownLatch(1);

        List<MessageDTO> player1ReceivedMessages = new CopyOnWriteArrayList<>();
        CountDownLatch player1LobbyCreatedLatch = new CountDownLatch(1);

        System.out.println("Setting up Client 1...");
        BasicWebSocketConnector client1Connector = BasicWebSocketConnector.create()
                .baseUri(serverUri).path("/game")
                .onTextMessage((conn, msg) -> {
                    try {
                        MessageDTO dto = objectMapper.readValue(msg, MessageDTO.class);
                        System.out.println("Client1 RX: " + msg);

                        if (dto.getType() == MessageType.CONNECTION_SUCCESSFUL) {
                            client1PlayerIdHolder[0] = dto.getMessageNode("playerId").asText();
                            System.out.println("Client1 Connected with ID: " + client1PlayerIdHolder[0]);
                            connectionLatch.countDown();
                        } else if (dto.getType() == MessageType.LOBBY_CREATED) {
                            player1ReceivedMessages.add(dto);
                            player1LobbyCreatedLatch.countDown();
                        }
                    } catch (JsonProcessingException e) {
                        fail("Client1: Failed to parse message: " + msg, e);
                    }
                });
        var client1WebSocketClientConnection = client1Connector.connectAndAwait();
        System.out.println("Client 1 connection object: " + client1WebSocketClientConnection);

        assertTrue(connectionLatch.await(10, TimeUnit.SECONDS), "Not all clients connected and received their IDs. Latch: " + connectionLatch.getCount());
        assertNotNull(client1PlayerIdHolder[0], "Client 1 Player ID not set");

        String player1ActualId = client1PlayerIdHolder[0];
        System.out.println("Test: player1ActualId = " + player1ActualId);

        client1WebSocketClientConnection.sendTextAndAwait(new MessageDTO(MessageType.CREATE_LOBBY, player1ActualId, null));

        assertTrue(player1LobbyCreatedLatch.await(10, TimeUnit.SECONDS));
        assertEquals(1, player1ReceivedMessages.size());

        var response = player1ReceivedMessages.get(0);
        assertEquals(MessageType.LOBBY_CREATED, response.getType());
        assertNotNull(response.getPlayers());
        assertTrue(response.getPlayers().containsKey(player1ActualId));
        String lobbyId = response.getLobbyId();
        assertFalse(Util.isEmpty(lobbyId));

        Lobby lobby = assertDoesNotThrow(() -> lobbyService.getLobbyById(lobbyId));
        assertTrue(lobby.getPlayers().contains(player1ActualId));
        assertEquals(player1ActualId, lobby.getHostPlayer());
        assertFalse(lobby.isGameStarted());
        assertFalse(lobby.isReady(player1ActualId));
    }


}<|MERGE_RESOLUTION|>--- conflicted
+++ resolved
@@ -44,7 +44,6 @@
 import java.util.concurrent.CountDownLatch;
 import java.util.concurrent.TimeUnit;
 import java.util.stream.Stream;
-import java.util.stream.StreamSupport;
 
 import static org.junit.jupiter.api.Assertions.assertDoesNotThrow;
 import static org.junit.jupiter.api.Assertions.assertEquals;
@@ -1336,17 +1335,10 @@
         gameService.startGame(lobbyId, p1);
 
         GameBoard board = gameService.getGameboardByLobbyId(lobbyId);
-<<<<<<< HEAD
-        int oldRobberId = board.getRobberTileId();
-        Tile newTile = board.getTileList().stream()
-                .filter(t -> t.getType() != TileType.WASTE)
-                .filter(t -> t.getId() != oldRobberId)
-=======
         Tile oldRobberId = board.getRobberTile();
         Tile newTile = board.getTileList().stream()
                 .filter(t -> t.getType() != TileType.WASTE)
                 .filter(t -> t.getId() != oldRobberId.getId())
->>>>>>> b0c7cbbe
                 .findFirst().orElseThrow();
 
         // === Send PLACE_ROBBER Message ===
