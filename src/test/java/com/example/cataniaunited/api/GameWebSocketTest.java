package com.example.cataniaunited.api;

import com.example.cataniaunited.dto.MessageDTO;
import com.example.cataniaunited.dto.MessageType;
import com.example.cataniaunited.exception.GameException;
import com.example.cataniaunited.game.GameService;
import com.example.cataniaunited.game.board.GameBoard;
import com.example.cataniaunited.game.board.SettlementPosition;
import com.example.cataniaunited.game.board.tile_list_builder.TileType;
import com.example.cataniaunited.game.buildings.City;
import com.example.cataniaunited.game.buildings.Settlement;
import com.example.cataniaunited.lobby.Lobby;
import com.example.cataniaunited.lobby.LobbyService;
import com.example.cataniaunited.player.Player;
import com.example.cataniaunited.player.PlayerColor;
import com.example.cataniaunited.player.PlayerService;
import com.fasterxml.jackson.core.JsonProcessingException;
import com.fasterxml.jackson.databind.JsonNode;
import com.fasterxml.jackson.databind.ObjectMapper;
import com.fasterxml.jackson.databind.node.JsonNodeFactory;
import com.fasterxml.jackson.databind.node.ObjectNode;
import io.quarkus.test.common.http.TestHTTPResource;
import io.quarkus.test.junit.QuarkusTest;
import io.quarkus.test.junit.mockito.InjectSpy;
import io.quarkus.websockets.next.BasicWebSocketConnector;
import io.quarkus.websockets.next.OpenConnections;
import io.quarkus.websockets.next.WebSocketConnection;
import jakarta.inject.Inject;
import org.junit.jupiter.api.BeforeEach;
import org.junit.jupiter.api.Test;
import org.junit.jupiter.params.ParameterizedTest;
import org.junit.jupiter.params.provider.Arguments;
import org.junit.jupiter.params.provider.MethodSource;

import java.net.URI;
import java.time.Duration;
import java.time.temporal.ChronoUnit;
import java.util.ArrayList;
import java.util.List;
import java.util.concurrent.CopyOnWriteArrayList;
import java.util.concurrent.CountDownLatch;
import java.util.concurrent.TimeUnit;
import java.util.stream.Stream;

import static org.junit.jupiter.api.Assertions.assertEquals;
import static org.junit.jupiter.api.Assertions.assertNotNull;
import static org.junit.jupiter.api.Assertions.assertTrue;
import static org.junit.jupiter.api.Assertions.fail;
import static org.mockito.ArgumentMatchers.any;
import static org.mockito.ArgumentMatchers.anyInt;
import static org.mockito.ArgumentMatchers.anyString;
import static org.mockito.ArgumentMatchers.eq;
import static org.mockito.Mockito.atLeastOnce;
import static org.mockito.Mockito.doNothing;
import static org.mockito.Mockito.doReturn;
import static org.mockito.Mockito.doThrow;
import static org.mockito.Mockito.mock;
import static org.mockito.Mockito.never;
import static org.mockito.Mockito.times;
import static org.mockito.Mockito.verify;
import static org.mockito.Mockito.when;


@QuarkusTest
public class GameWebSocketTest {

    @TestHTTPResource
    URI serverUri;

    @Inject
    OpenConnections connections;

    @InjectSpy
    GameMessageHandler gameMessageHandler;

    @InjectSpy
    GameWebSocket gameWebSocket;

    @InjectSpy
    PlayerService playerService;

    @InjectSpy
    LobbyService lobbyService;

    @InjectSpy
    GameService gameService;


    ObjectMapper objectMapper;

    @BeforeEach
    void setup() {
        objectMapper = new ObjectMapper();
    }

    @Test
    void testWebSocketOnOpen() throws InterruptedException, JsonProcessingException {
        List<String> receivedMessages = new CopyOnWriteArrayList<>();
        CountDownLatch messageLatch = new CountDownLatch(1);
        var openConnections = connections.listAll().size();
        BasicWebSocketConnector.create().baseUri(serverUri).path("/game").onTextMessage((connection, message) -> {
            receivedMessages.add(message);
            messageLatch.countDown();
        }).connectAndAwait();

        // Wait up to 5 seconds for both messages to arrive
        boolean allMessagesReceived = messageLatch.await(5, TimeUnit.SECONDS);

        assertTrue(allMessagesReceived, "Not all messages were received in time!");

        assertEquals(openConnections + 1, connections.listAll().size());
        MessageDTO responseMessage = objectMapper.readValue(receivedMessages.get(receivedMessages.size() - 1), MessageDTO.class);

        assertEquals(MessageType.CONNECTION_SUCCESSFUL, responseMessage.getType());
        assertNotNull(responseMessage.getMessageNode("playerId").textValue());
        verify(playerService).addPlayer(any());
    }

    @Test
    void testWebSocketSendMessage() throws InterruptedException, JsonProcessingException {
        var messageDto = new MessageDTO();
        messageDto.setType(MessageType.CREATE_LOBBY); // Send CREATE_LOBBY request
        messageDto.setPlayer("Player 1");
        messageDto.setLobbyId("1");

        List<String> receivedMessages = new CopyOnWriteArrayList<>();
        // Expecting 2 messages
        CountDownLatch messageLatch = new CountDownLatch(2);

        var webSocketClientConnection = BasicWebSocketConnector.create().baseUri(serverUri).path("/game").onTextMessage((connection, message) -> {
            receivedMessages.add(message);
            messageLatch.countDown();  // Decrease latch count when a message arrives
        }).connectAndAwait();

        // Send message
        String sentMessage = objectMapper.writeValueAsString(messageDto);
        webSocketClientConnection.sendTextAndAwait(sentMessage);

        // Wait up to 5 seconds for both messages to arrive
        boolean allMessagesReceived = messageLatch.await(5, TimeUnit.SECONDS);

        assertTrue(allMessagesReceived, "Not all messages were received in time!");
        assertEquals(2, receivedMessages.size());

        MessageDTO responseMessage = objectMapper.readValue(receivedMessages.get(receivedMessages.size() - 1), MessageDTO.class);

        assertEquals(MessageType.LOBBY_CREATED, responseMessage.getType()); // Expect LOBBY_CREATED response
        assertEquals("Player 1", responseMessage.getPlayer()); // Player should remain the same
        assertNotNull(responseMessage.getLobbyId());

        String color = responseMessage.getMessageNode("color").textValue();
        assertNotNull(color, "Color should be present");
        assertTrue(color.matches("#[0-9A-Fa-f]{6}"), "Color should be a valid hex code");
    }

    @Test
    void testWebSocketOnClose() throws InterruptedException, JsonProcessingException {
        List<String> receivedMessages = new CopyOnWriteArrayList<>();
        CountDownLatch messageLatch = new CountDownLatch(2);

        var clientToClose = BasicWebSocketConnector.create().baseUri(serverUri).path("/game").connectAndAwait();

        BasicWebSocketConnector.create().baseUri(serverUri).path("/game").onTextMessage((connection, message) -> {
            receivedMessages.add(message);
            messageLatch.countDown();  // Decrease latch count when a message arrives
        }).connectAndAwait();

        assertEquals(2, connections.listAll().size());

        clientToClose.close().await().atMost(Duration.of(5, ChronoUnit.SECONDS));

        // Wait up to 5 seconds for both messages to arrive
        boolean allMessagesReceived = messageLatch.await(5, TimeUnit.SECONDS);

        assertEquals(1, connections.listAll().size());
        assertTrue(allMessagesReceived, "Not all messages were received in time!");
        assertEquals(2, receivedMessages.size());

        MessageDTO responseMessage = objectMapper.readValue(receivedMessages.get(receivedMessages.size() - 1), MessageDTO.class);
        assertEquals(MessageType.CLIENT_DISCONNECTED, responseMessage.getType()); // Expect LOBBY_CREATED response
        assertNotNull(responseMessage.getMessageNode("playerId").textValue());
        verify(playerService).removePlayerByConnectionId(any());
    }


    @Test
    void testInvalidCommand() throws InterruptedException, JsonProcessingException {
        var unknownMessageDto = new MessageDTO();
        unknownMessageDto.setPlayer("Player 1");
        unknownMessageDto.setType(MessageType.ERROR);

        List<String> receivedMessages = new CopyOnWriteArrayList<>();
        CountDownLatch messageLatch = new CountDownLatch(2);

        var webSocketClientConnection = BasicWebSocketConnector.create().baseUri(serverUri).path("/game").onTextMessage((connection, message) -> {
            if (message.startsWith("{")) {
                receivedMessages.add(message);
                messageLatch.countDown();
            }
        }).connectAndAwait();

        String sentMessage = objectMapper.writeValueAsString(unknownMessageDto);
        webSocketClientConnection.sendTextAndAwait(sentMessage);

        boolean allMessagesReceived = messageLatch.await(5, TimeUnit.SECONDS);

        assertTrue(allMessagesReceived, "Not all messages were received in time!");
        assertEquals(2, receivedMessages.size());

        MessageDTO responseMessage = objectMapper.readValue(receivedMessages.get(receivedMessages.size() - 1), MessageDTO.class);

        assertEquals(MessageType.ERROR, responseMessage.getType());
        assertEquals("Invalid client command", responseMessage.getMessageNode("error").textValue());
    }

    @Test
    void testInvalidClientMessage() throws InterruptedException, JsonProcessingException {
        List<String> receivedMessages = new CopyOnWriteArrayList<>();
        CountDownLatch messageLatch = new CountDownLatch(2);

        var webSocketClientConnection = BasicWebSocketConnector.create().baseUri(serverUri).path("/game").onTextMessage((connection, message) -> {
            if (message.startsWith("{")) {
                receivedMessages.add(message);
                messageLatch.countDown();
            }
        }).connectAndAwait();

        String sentMessage = objectMapper.createObjectNode().put("type", "INVALID").toString();
        webSocketClientConnection.sendTextAndAwait(sentMessage);

        boolean allMessagesReceived = messageLatch.await(5, TimeUnit.SECONDS);

        assertTrue(allMessagesReceived, "Not all messages were received in time!");
        assertEquals(2, receivedMessages.size());

        MessageDTO responseMessage = objectMapper.readValue(receivedMessages.get(receivedMessages.size() - 1), MessageDTO.class);

        assertEquals(MessageType.ERROR, responseMessage.getType());
        assertEquals("Unexpected error", responseMessage.getMessageNode("error").textValue());
    }

    @Test
    void testSetUsernameCode() throws InterruptedException, JsonProcessingException {
        //Receiving two messages, since change is broadcast as well as returned directly
        CountDownLatch latch = new CountDownLatch(2);
        List<String> receivedMessages = new CopyOnWriteArrayList<>();

        Player player = new Player("Player 1");
        when(playerService.getPlayerById(player.getUniqueId())).thenReturn(player);
        when(playerService.getAllPlayers()).thenReturn(List.of(player));
        String lobbyId = lobbyService.createLobby("HostPlayer");
        lobbyService.joinLobbyByCode(lobbyId, player.getUniqueId());

        var client = BasicWebSocketConnector.create().baseUri(serverUri).path("/game").onTextMessage((connection, message) -> {
            if (message.startsWith("{")) {
                receivedMessages.add(message);
                latch.countDown();
            }
        }).connectAndAwait();

        ObjectNode payload = objectMapper.createObjectNode();
        payload.put("username", "Chicken");
        MessageDTO setUsernameMsg = new MessageDTO(MessageType.SET_USERNAME, player.getUniqueId(), lobbyId, payload);
        client.sendTextAndAwait(setUsernameMsg);

        assertTrue(latch.await(5, TimeUnit.SECONDS), "Did not receive LOBBY_UPDATED in time");

        MessageDTO received = objectMapper.readValue(receivedMessages.get(receivedMessages.size() - 1), MessageDTO.class);
        assertEquals(MessageType.LOBBY_UPDATED, received.getType());
        assertNotNull(received.getPlayers());
        assertTrue(received.getPlayers().contains("Chicken"));

    }

    @Test
    void testSetUsernameOfNonExistingPlayer() throws Exception {
        String invalidId = "InvalidId";
        String newUsername = "Chicken";
        String expectedErrorMessage = "No player session";

        // We expect one CONNECTION_SUCCESSFUL and one ERROR message
        CountDownLatch connectionLatch = new CountDownLatch(1);
        CountDownLatch errorLatch = new CountDownLatch(1);
        List<MessageDTO> receivedErrorMessages = new CopyOnWriteArrayList<>(); // Store only error messages

        doReturn(null).when(playerService).getPlayerByConnection(any(WebSocketConnection.class));

        var client = BasicWebSocketConnector.create().baseUri(serverUri).path("/game")
                .onTextMessage((connection, message) -> {
                    if (message.startsWith("{")) {
                        try {
                            MessageDTO dto = objectMapper.readValue(message, MessageDTO.class);
                            if (dto.getType() == MessageType.CONNECTION_SUCCESSFUL) {
                                System.out.println("Test Client: Received CONNECTION_SUCCESSFUL");
                                connectionLatch.countDown();
                            } else if (dto.getType() == MessageType.ERROR) {
                                System.out.println("Test Client: Received ERROR: " + dto.getMessageNode("error").asText());
                                receivedErrorMessages.add(dto);
                                errorLatch.countDown();
                            } else {
                                System.out.println("Test Client: Received unexpected message type: " + dto.getType());
                            }
                        } catch (JsonProcessingException e) {
                            fail("Test Client: Failed to parse message: " + message, e);
                        }
                    }
                }).connectAndAwait();

        assertTrue(connectionLatch.await(5, TimeUnit.SECONDS), "Did not receive CONNECTION_SUCCESSFUL message");

        // Now send the SET_USERNAME message
        MessageDTO setUsernameMsg = new MessageDTO();
        setUsernameMsg.setType(MessageType.SET_USERNAME);
        setUsernameMsg.setPlayer(invalidId);
        System.out.println("Test Client: Sending SET_USERNAME with username: " + newUsername);
        client.sendTextAndAwait(setUsernameMsg);

        // Wait for the ERROR message
        assertTrue(errorLatch.await(5, TimeUnit.SECONDS), "Did not receive ERROR message after SET_USERNAME");

        assertEquals(1, receivedErrorMessages.size(), "Should have received exactly one ERROR message DTO.");
        MessageDTO errorDto = receivedErrorMessages.get(0);
        assertEquals(MessageType.ERROR, errorDto.getType());
        assertNotNull(errorDto.getMessage());
        assertEquals(expectedErrorMessage, errorDto.getMessageNode("error").textValue());

        verify(playerService, times(1)).getPlayerById(invalidId);

        client.closeAndAwait();
    }

    @Test
    void testJoinLobbySuccess() throws InterruptedException, JsonProcessingException {
        MessageDTO joinLobbyMessage = new MessageDTO(MessageType.JOIN_LOBBY, "Player 1", "abc123");

        doReturn(true).when(lobbyService).joinLobbyByCode("abc123", "Player 1");
        CountDownLatch latch = new CountDownLatch(1);
        BasicWebSocketConnector.create().baseUri(serverUri).path("/game").onTextMessage((connection, message) -> {
            if (message.startsWith("{")) {
                latch.countDown();
            }
        }).connectAndAwait().sendTextAndAwait(objectMapper.writeValueAsString(joinLobbyMessage));

        assertTrue(latch.await(5, TimeUnit.SECONDS), "Did not receive PLAYER_JOINED message in time");
    }


    @Test
    void testPlayerJoinedLobbySuccess() throws JsonProcessingException, InterruptedException, GameException {
        Player hostPlayer = new Player("HostPlayer");
        when(playerService.getPlayerById(hostPlayer.getUniqueId())).thenReturn(hostPlayer);
        String lobbyId = lobbyService.createLobby(hostPlayer.getUniqueId());

        List<MessageDTO> receivedMessages = new CopyOnWriteArrayList<>();
        CountDownLatch messageLatch = new CountDownLatch(3);
        CountDownLatch connectionLatch = new CountDownLatch(1);
        List<String> playerIds = new ArrayList<>();

        var webSocketClientConnection = BasicWebSocketConnector.create()
                .baseUri(serverUri)
                .path("/game")
                .onTextMessage((connection, message) -> {
                    if (message.startsWith("{")) {
                        try {
                            MessageDTO dto = objectMapper.readValue(message, MessageDTO.class);
                            if (dto.getType() == MessageType.CONNECTION_SUCCESSFUL) {
                                System.out.println("Test Client: Received CONNECTION_SUCCESSFUL");
                                playerIds.add(dto.getMessageNode("playerId").asText());
                                receivedMessages.add(dto);
                                messageLatch.countDown();
                                connectionLatch.countDown();
                            } else {
                                receivedMessages.add(dto);
                                messageLatch.countDown();
                            }
                        } catch (JsonProcessingException e) {
                            fail("Test Client: Failed to parse message: " + message, e);
                        }
                    }
                })
                .connectAndAwait();

        assertTrue(connectionLatch.await(5, TimeUnit.SECONDS), "Did not receive CONNECTION_SUCCESSFUL");
        String playerId = playerIds.get(0);
        MessageDTO joinLobbyMessage = new MessageDTO(MessageType.JOIN_LOBBY, playerId, lobbyId);

        String sentMessage = objectMapper.writeValueAsString(joinLobbyMessage);
        webSocketClientConnection.sendTextAndAwait(sentMessage);

        assertTrue(messageLatch.await(5, TimeUnit.SECONDS), "Not all messages were received in time!");
        assertEquals(3, receivedMessages.size());

        MessageDTO responseMessage = receivedMessages.stream().filter(m -> m.getType() == MessageType.PLAYER_JOINED).findFirst().get();
        assertNotNull(responseMessage);

        Lobby lobby = lobbyService.getLobbyById(lobbyId);
        Player player = playerService.getPlayerById(playerId);
        assertEquals(MessageType.PLAYER_JOINED, responseMessage.getType());
        assertEquals(player.getUniqueId(), responseMessage.getPlayer());
        assertEquals(lobbyId, responseMessage.getLobbyId());
        assertTrue(lobby.getPlayers().contains(player.getUniqueId()));
        assertEquals(lobby.getPlayerColor(player.getUniqueId()).getHexCode(), responseMessage.getMessageNode("color").asText());
    }


    @Test
    void testJoinLobbyFailure() throws InterruptedException, JsonProcessingException {
        MessageDTO joinLobbyMessage = new MessageDTO(MessageType.JOIN_LOBBY, "Player 1", "invalidLobbyId");

        doReturn(false).when(lobbyService).joinLobbyByCode("invalidLobbyId", "Player 1");
        CountDownLatch latch = new CountDownLatch(1);
        BasicWebSocketConnector.create().baseUri(serverUri).path("/game").onTextMessage((connection, message) -> {
            if (message.startsWith("{")) {
                latch.countDown();
            }
        }).connectAndAwait().sendTextAndAwait(objectMapper.writeValueAsString(joinLobbyMessage));

        assertTrue(latch.await(5, TimeUnit.SECONDS), "Did not receive ERROR message in time");

    }

    @ParameterizedTest
    @MethodSource("invalidPlaceSettlementMessageNodes")
    void placementOfSettlementShouldFailForInvalidMessageNode(ObjectNode placeSettlementMessageNode) throws GameException, JsonProcessingException, InterruptedException {
        //Setup Players, Lobby and Gameboard
        String player1 = "Player1";
        String player2 = "Player2";
        String lobbyId = lobbyService.createLobby(player1);
        lobbyService.joinLobbyByCode(lobbyId, player2);
        gameService.createGameboard(lobbyId);

        //Create message DTO
        var placeSettlementMessageDTO = new MessageDTO(MessageType.PLACE_SETTLEMENT, player2, lobbyId, placeSettlementMessageNode);

        List<String> receivedMessages = new CopyOnWriteArrayList<>();
        CountDownLatch messageLatch = new CountDownLatch(2);

        var webSocketClientConnection = BasicWebSocketConnector.create().baseUri(serverUri).path("/game").onTextMessage((connection, message) -> {
            if (message.startsWith("{")) {
                receivedMessages.add(message);
                messageLatch.countDown();
            }
        }).connectAndAwait();

        String sentMessage = objectMapper.writeValueAsString(placeSettlementMessageDTO);
        webSocketClientConnection.sendTextAndAwait(sentMessage);

        boolean allMessagesReceived = messageLatch.await(5, TimeUnit.SECONDS);

        assertTrue(allMessagesReceived, "Not all messages were received in time!");

        MessageDTO responseMessage = objectMapper.readValue(receivedMessages.get(receivedMessages.size() - 1), MessageDTO.class);
        assertEquals(MessageType.ERROR, responseMessage.getType());
        assertEquals("Invalid settlement position id: id = %s".formatted(placeSettlementMessageDTO.getMessageNode("settlementPositionId").toString()), responseMessage.getMessageNode("error").textValue());

        verify(gameService, never()).placeSettlement(anyString(), anyString(), anyInt());
    }

    @Test
    void placeSettlementShouldTriggerBroadcastWinIfPlayerWins() throws Exception {
        ObjectMapper localObjectMapper = new ObjectMapper();
        List<String> messages = new CopyOnWriteArrayList<>();

        CountDownLatch connectionLatch1 = new CountDownLatch(1);
        CountDownLatch connectionLatch2 = new CountDownLatch(1);
        CountDownLatch gameLatch = new CountDownLatch(2);

        final String[] player1IdHolder = new String[1];
        var client1 = BasicWebSocketConnector.create()
                .baseUri(serverUri)
                .path("/game")
                .onTextMessage((conn, msg) -> {
                    if (msg.startsWith("{")) {
                        messages.add(msg);
                        try {
                            MessageDTO dto = localObjectMapper.readValue(msg, MessageDTO.class);
                            if (dto.getType() == MessageType.CONNECTION_SUCCESSFUL) {
                                player1IdHolder[0] = dto.getMessageNode("playerId").asText();
                                connectionLatch1.countDown();
                            } else {
                                gameLatch.countDown();
                            }
                        } catch (Exception e) {
                            throw new RuntimeException("Failed to parse WebSocket message", e);
                        }
                    }
                }).connectAndAwait();

        assertTrue(connectionLatch1.await(5, TimeUnit.SECONDS), "Did not receive player1 connection message");
        String player1Id = player1IdHolder[0];
        assertNotNull(player1Id, "Failed to capture playerId for winning player");

        final String[] player2IdHolder = new String[1];
        BasicWebSocketConnector.create()
                .baseUri(serverUri)
                .path("/game")
                .onTextMessage((conn, msg) -> {
                    if (msg.startsWith("{")) {
                        try {
                            MessageDTO dto = localObjectMapper.readValue(msg, MessageDTO.class);
                            if (dto.getType() == MessageType.CONNECTION_SUCCESSFUL) {
                                player2IdHolder[0] = dto.getMessageNode("playerId").asText();
                                connectionLatch2.countDown();
                            } else {
                                gameLatch.countDown();
                            }
                        } catch (Exception e) {
                            throw new RuntimeException("Failed to parse WebSocket message", e);
                        }
                    }
                }).connectAndAwait();

        assertTrue(connectionLatch2.await(5, TimeUnit.SECONDS), "Did not receive player2 connection message");
        String player2Id = player2IdHolder[0];
        assertNotNull(player2Id, "Failed to capture playerId for dummy player");

        String lobbyId = lobbyService.createLobby(player1Id);
        lobbyService.joinLobbyByCode(lobbyId, player2Id);

        GameBoard board = gameService.createGameboard(lobbyId);
        int settlementId = board.getSettlementPositionGraph().get(0).getId();
        var playerMock = mock(Player.class);
        when(playerMock.getUsername()).thenReturn("Player 1");
        when(playerMock.getUniqueId()).thenReturn(player1Id);
        when(playerMock.getResourceCount(any(TileType.class))).thenReturn(10);
        board.getSettlementPositionGraph().get(0).getRoads().get(0).setOwner(playerMock);
        lobbyService.getLobbyById(lobbyId).setActivePlayer(player1Id);

        doReturn(playerMock).when(playerService).getPlayerById(player1Id);
        doReturn(true).when(playerService).checkForWin(player1Id);

        ObjectNode msgNode = JsonNodeFactory.instance.objectNode().put("settlementPositionId", settlementId);
        MessageDTO msg = new MessageDTO(MessageType.PLACE_SETTLEMENT, player1Id, lobbyId, msgNode);
        client1.sendTextAndAwait(localObjectMapper.writeValueAsString(msg));

        assertTrue(gameLatch.await(5, TimeUnit.SECONDS), "Expected game messages were not received");

        MessageDTO response = messages.stream()
                .map(m -> {
                    try {
                        return localObjectMapper.readValue(m, MessageDTO.class);
                    } catch (JsonProcessingException e) {
                        return null;
                    }
                })
                .filter(m -> m != null && m.getType() == MessageType.GAME_WON)
                .findFirst()
                .orElseThrow(() -> new AssertionError("No GAME_WON message received"));

        assertEquals(MessageType.GAME_WON, response.getType());
        assertEquals(player1Id, response.getPlayer());

        assertEquals(playerMock.getUsername(), response.getMessageNode("winner").asText());

        verify(gameMessageHandler).broadcastWin(lobbyId, player1Id);
    }

    @Test
    void testPlaceSettlementIncludesAllPlayersInResponse() throws GameException, JsonProcessingException, InterruptedException {
        String player1 = "Player1";
        String player2 = "Player2";
        String player3 = "Player3";
        String lobbyId = lobbyService.createLobby(player1);
        lobbyService.joinLobbyByCode(lobbyId, player2);
        lobbyService.joinLobbyByCode(lobbyId, player3);

        Player mockPlayer1 = mock(Player.class);
        when(mockPlayer1.getUniqueId()).thenReturn(player1);
        when(mockPlayer1.getUsername()).thenReturn(player1);
        when(mockPlayer1.getResourceJSON()).thenReturn(JsonNodeFactory.instance.objectNode());
        when(mockPlayer1.getResourceCount(any(TileType.class))).thenReturn(10);
        when(mockPlayer1.toJson()).thenReturn(objectMapper.createObjectNode().put("username", player1));

        Player mockPlayer2 = mock(Player.class);
        when(mockPlayer2.getUniqueId()).thenReturn(player2);
        when(mockPlayer2.getUsername()).thenReturn(player2);
        when(mockPlayer2.getResourceJSON()).thenReturn(JsonNodeFactory.instance.objectNode());
        when(mockPlayer2.getResourceCount(any(TileType.class))).thenReturn(10);
        when(mockPlayer2.toJson()).thenReturn(objectMapper.createObjectNode().put("username", player2));

        Player mockPlayer3 = mock(Player.class);
        when(mockPlayer3.getUniqueId()).thenReturn(player3);
        when(mockPlayer3.getUsername()).thenReturn(player3);
        when(mockPlayer3.getResourceJSON()).thenReturn(JsonNodeFactory.instance.objectNode());
        when(mockPlayer3.getResourceCount(any(TileType.class))).thenReturn(10);
        when(mockPlayer3.toJson()).thenReturn(objectMapper.createObjectNode().put("username", player3));

        gameService.startGame(lobbyId, player1);

        Lobby lobby = lobbyService.getLobbyById(lobbyId);
        lobby.setActivePlayer(player1);
        GameBoard gameBoard = gameService.getGameboardByLobbyId(lobbyId);
        SettlementPosition settlementPosition = gameBoard.getSettlementPositionGraph().get(0);
        settlementPosition.getRoads().get(0).setOwner(mockPlayer1);

        int positionId = settlementPosition.getId();
        ObjectNode placeSettlementMessageNode = objectMapper.createObjectNode().put("settlementPositionId", positionId);
        var placeSettlementMessageDTO = new MessageDTO(MessageType.PLACE_SETTLEMENT, player1, lobbyId, placeSettlementMessageNode);

        when(playerService.getPlayerById(player1)).thenReturn(mockPlayer1);
        when(playerService.getPlayerById(player2)).thenReturn(mockPlayer2);
        when(playerService.getPlayerById(player3)).thenReturn(mockPlayer3);

        List<String> receivedMessages = new CopyOnWriteArrayList<>();
        CountDownLatch messageLatch = new CountDownLatch(2);

        var webSocketClientConnection = BasicWebSocketConnector.create()
                .baseUri(serverUri)
                .path("/game")
                .onTextMessage((connection, message) -> {
                    receivedMessages.add(message);
                    messageLatch.countDown();
                })
                .connectAndAwait();

        String sentMessage = objectMapper.writeValueAsString(placeSettlementMessageDTO);
        webSocketClientConnection.sendTextAndAwait(sentMessage);

        assertTrue(messageLatch.await(5, TimeUnit.SECONDS), "Message not received in time");

        MessageDTO responseMessage = objectMapper.readValue(receivedMessages.get(receivedMessages.size() - 1), MessageDTO.class);

        JsonNode playersNode = responseMessage.getMessageNode("players");
        assertNotNull(playersNode, "Players node missing from message payload");

        assertTrue(playersNode.has(player1), "Missing player1 in response");
        assertTrue(playersNode.has(player2), "Missing player2 in response");
        assertTrue(playersNode.has(player3), "Missing player3 in response");

        assertEquals(player1, playersNode.get(player1).get("username").asText());
        assertEquals(player2, playersNode.get(player2).get("username").asText());
        assertEquals(player3, playersNode.get(player3).get("username").asText());
    }

    @Test
    void testUpgradeOfSettlement() throws GameException, JsonProcessingException, InterruptedException {
        Player player = new Player("Player1");
        player.receiveResource(TileType.WHEAT, 2);
        player.receiveResource(TileType.ORE, 3);
        String playerId = player.getUniqueId();
        when(playerService.getPlayerById(playerId)).thenReturn(player);

        String lobbyId = lobbyService.createLobby("Host Player");
        lobbyService.joinLobbyByCode(lobbyId, playerId);
        Lobby lobby = lobbyService.getLobbyById(lobbyId);
        lobby.setActivePlayer(playerId);
        GameBoard gameBoard = gameService.createGameboard(lobbyId);
        SettlementPosition settlementPosition = gameBoard.getSettlementPositionGraph().get(0);
        settlementPosition.getRoads().get(0).setOwner(player);
        settlementPosition.setBuilding(new Settlement(player, lobby.getPlayerColor(playerId)));

        int positionId = settlementPosition.getId();
        ObjectNode placeSettlementMessageNode = objectMapper.createObjectNode().put("settlementPositionId", positionId);
        var upgradeSettlementMessageDTO = new MessageDTO(MessageType.UPGRADE_SETTLEMENT, playerId, lobbyId, placeSettlementMessageNode);

        List<String> receivedMessages = new CopyOnWriteArrayList<>();
        CountDownLatch messageLatch = new CountDownLatch(3);

        final List<String> actualPlayerIds = new CopyOnWriteArrayList<>();
        CountDownLatch connectionLatch = new CountDownLatch(1);

        var webSocketClientConnection = BasicWebSocketConnector.create()
                .baseUri(serverUri)
                .path("/game")
                .onTextMessage((connection, message) -> {
                    if (message.startsWith("{")) {
                        try {
                            MessageDTO dto = objectMapper.readValue(message, MessageDTO.class);
                            if (dto.getType() == MessageType.CONNECTION_SUCCESSFUL) {
                                actualPlayerIds.add(dto.getMessageNode("playerId").asText());
                                connectionLatch.countDown();
                                messageLatch.countDown();
                            } else {
                                receivedMessages.add(message);
                                messageLatch.countDown();
                            }
                        } catch (JsonProcessingException e) {
                            fail("Failed to parse message");
                        }
                    }
                }).connectAndAwait();

        assertTrue(connectionLatch.await(5, TimeUnit.SECONDS));
        lobbyService.joinLobbyByCode(lobbyId, actualPlayerIds.get(0));

        String sentMessage = objectMapper.writeValueAsString(upgradeSettlementMessageDTO);
        webSocketClientConnection.sendTextAndAwait(sentMessage);

        assertTrue(messageLatch.await(5, TimeUnit.SECONDS), "Message not received in time");

        MessageDTO responseMessage = objectMapper.readValue(receivedMessages.get(receivedMessages.size() - 1), MessageDTO.class);
        assertEquals(MessageType.UPGRADE_SETTLEMENT, responseMessage.getType());
        assertEquals(playerId, responseMessage.getPlayer());
        assertEquals(lobbyId, responseMessage.getLobbyId());

        var building = gameService.getGameboardByLobbyId(lobbyId).getJson().get("settlementPositions").get(0).get("building");
        assertEquals(player, settlementPosition.getBuildingOwner());
        assertEquals(City.class.getSimpleName(), building.get("type").asText());
        verify(gameService).upgradeSettlement(lobbyId, playerId, settlementPosition.getId());
    }


    @Test
    void testPlacementOfRoad() throws Exception {
        String player1 = "Player1";
        String player2 = "Player2";

        Player mockPlayer2 = mock(Player.class);
        when(mockPlayer2.getUniqueId()).thenReturn(player2);
        when(mockPlayer2.getUsername()).thenReturn(player2);
        when(mockPlayer2.getResourceJSON()).thenReturn(objectMapper.createObjectNode().put("wood", 1));
        when(mockPlayer2.getResourceCount(any(TileType.class))).thenReturn(10);
        when(mockPlayer2.toJson()).thenReturn(objectMapper.createObjectNode().put("username", player2));
        when(playerService.getPlayerById(player2)).thenReturn(mockPlayer2);

        String lobbyId = lobbyService.createLobby(player1);
        lobbyService.joinLobbyByCode(lobbyId, player2);
        Lobby lobby = lobbyService.getLobbyById(lobbyId);
        lobby.setActivePlayer(player2);

        GameBoard gameBoard = gameService.createGameboard(lobbyId);
        int roadId = gameBoard.getRoadList().get(0).getId();
        doReturn(gameBoard).when(gameService).getGameboardByLobbyId(lobbyId);

        ObjectNode mergedBoardJson = objectMapper.createObjectNode().put("merged", "gameData");
        doReturn(mergedBoardJson).when(gameMessageHandler).createGameBoardWithPlayers(lobbyId);

        ObjectNode placeRoadMessageNode = objectMapper.createObjectNode().put("roadId", roadId);
        MessageDTO placeRoadMessageDTO = new MessageDTO(MessageType.PLACE_ROAD, player2, lobbyId, placeRoadMessageNode);

        List<String> receivedMessages = new CopyOnWriteArrayList<>();
        CountDownLatch latch = new CountDownLatch(3); // Expect CONNECTION_SUCCESSFUL, PLAYER_RESOURCES, PLACE_ROAD

        final List<String> actualPlayerIds = new CopyOnWriteArrayList<>();
        CountDownLatch connectionLatch = new CountDownLatch(1);

        var webSocketClientConnection = BasicWebSocketConnector.create()
                .baseUri(serverUri)
                .path("/game")
                .onTextMessage((connection, message) -> {
                    if (message.startsWith("{")) {
                        try {
                            MessageDTO dto = objectMapper.readValue(message, MessageDTO.class);
                            if (dto.getType() == MessageType.CONNECTION_SUCCESSFUL) {
                                actualPlayerIds.add(dto.getMessageNode("playerId").asText());
                                connectionLatch.countDown();
                                latch.countDown();
                            } else {
                                receivedMessages.add(message);
                                latch.countDown();
                            }
                        } catch (JsonProcessingException e) {
                            fail("Failed to parse message");
                        }
                    }
                }).connectAndAwait();

        assertTrue(connectionLatch.await(5, TimeUnit.SECONDS));
        lobbyService.joinLobbyByCode(lobbyId, actualPlayerIds.get(0));

        webSocketClientConnection.sendTextAndAwait(objectMapper.writeValueAsString(placeRoadMessageDTO));

        assertTrue(latch.await(5, TimeUnit.SECONDS), "Not all expected messages were received");

        MessageDTO placeRoadResponse = receivedMessages.stream()
                .map(msg -> {
                    try {
                        return objectMapper.readValue(msg, MessageDTO.class);
                    } catch (JsonProcessingException e) {
                        return null;
                    }
                })
                .filter(dto -> dto != null && dto.getType() == MessageType.PLACE_ROAD)
                .findFirst()
                .orElseThrow(() -> new AssertionError("PLACE_ROAD message not received"));

        assertEquals(player2, placeRoadResponse.getPlayer());
        assertEquals(lobbyId, placeRoadResponse.getLobbyId());
        assertNotNull(placeRoadResponse.getMessage());
        assertTrue(placeRoadResponse.getMessage().has("merged"), "Expected 'merged' field in message payload");

        var actualRoad = gameService.getGameboardByLobbyId(lobbyId).getRoadList().get(0);
        assertEquals(mockPlayer2, actualRoad.getOwner());

        verify(gameService).placeRoad(lobbyId, player2, roadId);
<<<<<<< HEAD
        verify(playerService, times(2)).getPlayerById(player2);
        verify(gameWebSocket).createGameBoardWithPlayers(lobbyId);
=======
        verify(playerService, times(3)).getPlayerById(player2);
        verify(gameMessageHandler).createGameBoardWithPlayers(lobbyId);
>>>>>>> e9d149f9
        verify(gameService, times(2)).getGameboardByLobbyId(lobbyId);
    }


    @ParameterizedTest
    @MethodSource("invalidPlaceRoadMessageNodes")
    void placementOfRoadShouldFailForInvalidMessageNode(ObjectNode placeRoadMessageNode) throws GameException, JsonProcessingException, InterruptedException {
        //Setup Players, Lobby and Gameboard
        String player1 = "Player1";
        String player2 = "Player2";
        String lobbyId = lobbyService.createLobby(player1);
        lobbyService.joinLobbyByCode(lobbyId, player2);
        gameService.createGameboard(lobbyId);
        //Create message DTO
        var placeRoadMessageDTO = new MessageDTO(MessageType.PLACE_ROAD, player2, lobbyId, placeRoadMessageNode);

        List<String> receivedMessages = new CopyOnWriteArrayList<>();
        CountDownLatch messageLatch = new CountDownLatch(2);

        var webSocketClientConnection = BasicWebSocketConnector.create().baseUri(serverUri).path("/game").onTextMessage((connection, message) -> {
            if (message.startsWith("{")) {
                receivedMessages.add(message);
                messageLatch.countDown();
            }
        }).connectAndAwait();

        String sentMessage = objectMapper.writeValueAsString(placeRoadMessageDTO);
        webSocketClientConnection.sendTextAndAwait(sentMessage);

        boolean allMessagesReceived = messageLatch.await(5, TimeUnit.SECONDS);

        assertTrue(allMessagesReceived, "Not all messages were received in time!");

        MessageDTO responseMessage = objectMapper.readValue(receivedMessages.get(receivedMessages.size() - 1), MessageDTO.class);
        assertEquals(MessageType.ERROR, responseMessage.getType());
        assertEquals("Invalid road id: id = %s".formatted(placeRoadMessageDTO.getMessageNode("roadId")), responseMessage.getMessageNode("error").textValue());

        verify(gameService, never()).placeSettlement(anyString(), anyString(), anyInt());
    }

    static Stream<Arguments> invalidPlaceSettlementMessageNodes() {
        return Stream.of(Arguments.of(JsonNodeFactory.instance.objectNode().put("settlementPositionId", "NoInteger")), Arguments.of(JsonNodeFactory.instance.objectNode().put("roadId", "1")));
    }

    static Stream<Arguments> invalidPlaceRoadMessageNodes() {
        return Stream.of(Arguments.of(JsonNodeFactory.instance.objectNode().put("roadId", "NoInteger")), Arguments.of(JsonNodeFactory.instance.objectNode().put("settlementPositionId", "1")));
    }

    @Test
    void testPlayerColorIsIncludedInGameBoardJson() throws Exception {
        String playerId = "TestPlayer";
        String lobbyId = lobbyService.createLobby(playerId);

        PlayerColor assignedColor = lobbyService.getPlayerColor(lobbyId, playerId);
        assertNotNull(assignedColor);

        Player mockPlayer = mock(Player.class);
        when(mockPlayer.getUniqueId()).thenReturn(playerId);
        ObjectNode playerJson = objectMapper.createObjectNode().put("username", playerId);
        when(mockPlayer.toJson()).thenReturn(playerJson);
        when(playerService.getPlayerById(playerId)).thenReturn(mockPlayer);

        ObjectNode boardJson = objectMapper.createObjectNode().put("hexes", "fake");
        ObjectNode fullJson = objectMapper.createObjectNode();
        fullJson.set("gameboard", boardJson);
        ObjectNode playersNode = fullJson.putObject("players");
        ObjectNode playerData = playerJson.deepCopy();
        playerData.put("color", assignedColor.getHexCode());
        playersNode.set(playerId, playerData);

        doReturn(fullJson).when(gameMessageHandler).createGameBoardWithPlayers(lobbyId);

        ObjectNode result = gameMessageHandler.createGameBoardWithPlayers(lobbyId);

        assertTrue(result.has("gameboard"));
        assertTrue(result.has("players"));

        JsonNode playersJson = result.get("players");
        assertTrue(playersJson.has(playerId));

        JsonNode playerNode = playersJson.get(playerId);
        assertTrue(playerNode.has("color"));
        assertEquals(assignedColor.getHexCode(), playerNode.get("color").asText());
    }

    @Test
    void testHandleDiceRoll() throws GameException, JsonProcessingException, InterruptedException {
        String player1 = "Player1";
        String player2 = "Player2";
        String lobbyId = lobbyService.createLobby(player1);
        lobbyService.joinLobbyByCode(lobbyId, player2);
        Lobby lobby = lobbyService.getLobbyById(lobbyId);
        lobby.setActivePlayer(player1);

        gameService.createGameboard(lobbyId);

        MessageDTO rollDiceMessageDTO = new MessageDTO(MessageType.ROLL_DICE, player1, lobbyId);

        List<String> receivedMessages = new CopyOnWriteArrayList<>();
        CountDownLatch messageLatch = new CountDownLatch(1);

        final List<String> actualPlayerIds = new CopyOnWriteArrayList<>();
        CountDownLatch connectionLatch = new CountDownLatch(1);

        var webSocketClientConnection = BasicWebSocketConnector.create()
                .baseUri(serverUri)
                .path("/game")
                .onTextMessage((connection, message) -> {
                    if (message.startsWith("{")) {
                        try {
                            MessageDTO dto = objectMapper.readValue(message, MessageDTO.class);
                            if (dto.getType() == MessageType.DICE_RESULT) {
                                receivedMessages.add(message);
                                messageLatch.countDown();
                            } else if (dto.getType() == MessageType.CONNECTION_SUCCESSFUL) {
                                actualPlayerIds.add(dto.getMessageNode("playerId").asText());
                                connectionLatch.countDown();
                            }
                        } catch (JsonProcessingException e) {
                            fail("Failed to parse message");
                        }
                    }
                }).connectAndAwait();

        assertTrue(connectionLatch.await(5, TimeUnit.SECONDS));
        lobbyService.joinLobbyByCode(lobbyId, actualPlayerIds.get(0));

        String sentMessage = objectMapper.writeValueAsString(rollDiceMessageDTO);
        webSocketClientConnection.sendTextAndAwait(sentMessage);

        boolean messageReceived = messageLatch.await(5, TimeUnit.SECONDS);
        assertTrue(messageReceived, "Dice result message not received in time!");

        MessageDTO responseMessage = objectMapper.readValue(receivedMessages.get(0), MessageDTO.class);
        assertEquals(MessageType.DICE_RESULT, responseMessage.getType());
        assertEquals(player1, responseMessage.getPlayer());
        assertEquals(lobbyId, responseMessage.getLobbyId());

        JsonNode diceResult = responseMessage.getMessage();
        assertNotNull(diceResult);
        int dice1 = diceResult.get("dice1").asInt();
        int dice2 = diceResult.get("dice2").asInt();
        assertTrue(dice1 >= 1 && dice1 <= 6, "Dice 1 value out of range");
        assertTrue(dice2 >= 1 && dice2 <= 6, "Dice 2 value out of range");
        assertEquals(dice1 + dice2, diceResult.get("total").asInt());

        verify(gameService).rollDice(lobbyId, player1);
    }


    @Test
    void testPlaceSettlement_success_noWin() throws Exception {
        Player player = new Player("Player1");
        String playerId = player.getUniqueId();
        doReturn(player).when(playerService).getPlayerById(playerId);

        int settlementPositionId = 5;

        String actualLobbyId = lobbyService.createLobby(playerId);
        assertNotNull(actualLobbyId, "Lobby ID should not be null after creation");

        Lobby lobby = lobbyService.getLobbyById(actualLobbyId);
        lobby.setActivePlayer(playerId);

        GameBoard mockGameBoard = mock(GameBoard.class);
        ObjectNode boardStateJson = objectMapper.createObjectNode().put("boardState", "updatedAfterSettlement");

        ObjectNode fullMessage = objectMapper.createObjectNode();
        fullMessage.set("gameboard", boardStateJson);
        fullMessage.set("players", objectMapper.createObjectNode()); // Simulates empty player map

        when(mockGameBoard.getJson()).thenReturn(boardStateJson);
        doReturn(mockGameBoard).when(gameService).getGameboardByLobbyId(actualLobbyId);
        doNothing().when(gameService).placeSettlement(actualLobbyId, playerId, settlementPositionId);
        when(playerService.checkForWin(playerId)).thenReturn(false);

        List<String> receivedMessages = new CopyOnWriteArrayList<>();
        CountDownLatch responseLatch = new CountDownLatch(2);

        final List<String> actualPlayerIds = new CopyOnWriteArrayList<>();
        CountDownLatch connectionLatch = new CountDownLatch(1);

        var clientConnection = BasicWebSocketConnector.create()
                .baseUri(serverUri)
                .path("/game")
                .onTextMessage((conn, msg) -> {
                    try {
                        MessageDTO dto = objectMapper.readValue(msg, MessageDTO.class);
                        if (dto.getType() == MessageType.PLACE_SETTLEMENT) {
                            receivedMessages.add(msg);
                            responseLatch.countDown();
                        } else if (dto.getType() == MessageType.CONNECTION_SUCCESSFUL) {
                            actualPlayerIds.add(dto.getMessageNode("playerId").asText());
                            connectionLatch.countDown();
                        }
                    } catch (JsonProcessingException e) {
                        fail("Failed to parse message: " + msg, e);
                    }
                }).connectAndAwait();

        assertTrue(connectionLatch.await(5, TimeUnit.SECONDS));
        lobbyService.joinLobbyByCode(actualLobbyId, actualPlayerIds.get(0));

        ObjectNode payload = JsonNodeFactory.instance.objectNode().put("settlementPositionId", settlementPositionId);
        MessageDTO placeSettlementMsg = new MessageDTO(MessageType.PLACE_SETTLEMENT, playerId, actualLobbyId, payload);
        clientConnection.sendTextAndAwait(objectMapper.writeValueAsString(placeSettlementMsg));

        assertTrue(responseLatch.await(5, TimeUnit.SECONDS), "Did not receive PLACE_SETTLEMENT responses in time.");
        assertEquals(2, receivedMessages.size());

        for (String msg : receivedMessages) {
            MessageDTO dto = objectMapper.readValue(msg, MessageDTO.class);
            assertEquals(MessageType.PLACE_SETTLEMENT, dto.getType());
            assertEquals(playerId, dto.getPlayer());
            assertEquals(actualLobbyId, dto.getLobbyId());

            assertTrue(dto.getMessage().has("gameboard"));
            assertEquals("updatedAfterSettlement", dto.getMessage().get("gameboard").get("boardState").asText());
        }

        verify(gameService).placeSettlement(actualLobbyId, playerId, settlementPositionId);
        verify(playerService, atLeastOnce()).checkForWin(playerId);
        verify(gameService, times(1)).getGameboardByLobbyId(actualLobbyId);
    }

    @Test
    void testHandleDiceRoll_ResourceDistribution_Success() throws Exception {
        final List<String> actualPlayerIds = new CopyOnWriteArrayList<>();

        List<MessageDTO> player1ReceivedMessages = new CopyOnWriteArrayList<>();
        List<MessageDTO> player2ReceivedMessages = new CopyOnWriteArrayList<>();
        CountDownLatch player1ResourceLatch = new CountDownLatch(1);
        CountDownLatch player2ResourceLatch = new CountDownLatch(1);
        CountDownLatch diceResultLatch = new CountDownLatch(2);
        CountDownLatch connectionLatch = new CountDownLatch(2);

        BasicWebSocketConnector client1Connector = BasicWebSocketConnector.create()
                .baseUri(serverUri).path("/game")
                .onTextMessage((conn, msg) -> {
                    try {
                        MessageDTO dto = objectMapper.readValue(msg, MessageDTO.class);
                        if (dto.getType() == MessageType.CONNECTION_SUCCESSFUL) {
                            actualPlayerIds.add(dto.getMessageNode("playerId").asText());
                            connectionLatch.countDown();
                        } else if (dto.getType() == MessageType.PLAYER_RESOURCES && actualPlayerIds.contains(dto.getPlayer()) && dto.getPlayer().equals(actualPlayerIds.get(0))) {
                            player1ReceivedMessages.add(dto);
                            player1ResourceLatch.countDown();
                        } else if (dto.getType() == MessageType.DICE_RESULT) {
                            diceResultLatch.countDown();
                        }
                    } catch (JsonProcessingException e) {
                        fail("Client1: Failed to parse message: " + msg, e);
                    }
                });
        var client1Connection = client1Connector.connectAndAwait();


        BasicWebSocketConnector client2Connector = BasicWebSocketConnector.create()
                .baseUri(serverUri).path("/game")
                .onTextMessage((conn, msg) -> {
                    try {
                        MessageDTO dto = objectMapper.readValue(msg, MessageDTO.class);
                        if (dto.getType() == MessageType.CONNECTION_SUCCESSFUL) {
                            actualPlayerIds.add(dto.getMessageNode("playerId").asText());
                            connectionLatch.countDown();
                        } else if (dto.getType() == MessageType.PLAYER_RESOURCES && actualPlayerIds.contains(dto.getPlayer()) && dto.getPlayer().equals(actualPlayerIds.get(1))) {
                            player2ReceivedMessages.add(dto);
                            player2ResourceLatch.countDown();
                        } else if (dto.getType() == MessageType.DICE_RESULT) {
                            diceResultLatch.countDown();
                        }
                    } catch (JsonProcessingException e) {
                        fail("Client2: Failed to parse message: " + msg, e);
                    }
                });
        var client2Connection = client2Connector.connectAndAwait();

        assertTrue(connectionLatch.await(5, TimeUnit.SECONDS), "Not all clients connected and sent CONNECTION_SUCCESSFUL");
        assertEquals(2, actualPlayerIds.size(), "Should have two player IDs");

        String player1ActualId = actualPlayerIds.get(0);
        String player2ActualId = actualPlayerIds.get(1);

        String actualLobbyId = lobbyService.createLobby(player1ActualId);
        assertNotNull(actualLobbyId, "Lobby ID should not be null after creation");

        lobbyService.joinLobbyByCode(actualLobbyId, player2ActualId);
        Lobby lobby = lobbyService.getLobbyById(actualLobbyId);
        assertNotNull(lobby, "Lobby should not be null after retrieval");

        gameService.startGame(actualLobbyId, player1ActualId);
        lobby.setActivePlayer(player1ActualId);

        MessageDTO rollDiceMsg = new MessageDTO(MessageType.ROLL_DICE, player1ActualId, actualLobbyId);
        client1Connection.sendTextAndAwait(objectMapper.writeValueAsString(rollDiceMsg));

        assertTrue(diceResultLatch.await(10, TimeUnit.SECONDS),
                "Both clients did not receive DICE_RESULT message in time. Latch: " + diceResultLatch.getCount());
        assertTrue(player1ResourceLatch.await(10, TimeUnit.SECONDS),
                "Player 1 did not receive PLAYER_RESOURCES message in time. Received: " + player1ReceivedMessages.size() + ". Latch: " + player1ResourceLatch.getCount());
        assertTrue(player2ResourceLatch.await(10, TimeUnit.SECONDS),
                "Player 2 did not receive PLAYER_RESOURCES message in time. Received: " + player2ReceivedMessages.size() + ". Latch: " + player2ResourceLatch.getCount());

        assertEquals(1, player1ReceivedMessages.stream().filter(m -> m.getType() == MessageType.PLAYER_RESOURCES).count());
        MessageDTO p1ResMsg = player1ReceivedMessages.stream().filter(m -> m.getType() == MessageType.PLAYER_RESOURCES).findFirst().get();
        assertEquals(player1ActualId, p1ResMsg.getPlayer());
        assertEquals(actualLobbyId, p1ResMsg.getLobbyId());
        assertNotNull(p1ResMsg.getMessage());
        assertTrue(p1ResMsg.getMessage().has("CLAY"), "Player 1 resource missing in payload");

        assertEquals(1, player2ReceivedMessages.stream().filter(m -> m.getType() == MessageType.PLAYER_RESOURCES).count());
        MessageDTO p2ResMsg = player2ReceivedMessages.stream().filter(m -> m.getType() == MessageType.PLAYER_RESOURCES).findFirst().get();
        assertEquals(player2ActualId, p2ResMsg.getPlayer());
        assertEquals(actualLobbyId, p2ResMsg.getLobbyId());
        assertNotNull(p2ResMsg.getMessage());
        assertTrue(p2ResMsg.getMessage().has("CLAY"), "Player 2 resource missing in payload");

        verify(gameService).rollDice(actualLobbyId, player1ActualId);
        verify(playerService, atLeastOnce()).getPlayerById(player1ActualId);
        verify(playerService, atLeastOnce()).getPlayerById(player2ActualId);

        client1Connection.closeAndAwait();
        client2Connection.closeAndAwait();
    }

    @Test
    void testHandleDiceRoll_ResourceDistribution_PlayerConnectionClosed() throws Exception {
        final String[] client1PlayerIdHolder = new String[1];
        final String[] client2PlayerIdHolder = new String[1];

        CountDownLatch connectionLatch = new CountDownLatch(2);

        List<MessageDTO> player1ReceivedMessages = new CopyOnWriteArrayList<>();
        CountDownLatch player1ResourceLatch = new CountDownLatch(1);
        CountDownLatch player1DiceResultLatch = new CountDownLatch(1);

        System.out.println("Setting up Client 1...");
        BasicWebSocketConnector client1Connector = BasicWebSocketConnector.create()
                .baseUri(serverUri).path("/game")
                .onTextMessage((conn, msg) -> {
                    try {
                        MessageDTO dto = objectMapper.readValue(msg, MessageDTO.class);
                        System.out.println("Client1 RX: " + msg);

                        if (dto.getType() == MessageType.CONNECTION_SUCCESSFUL) {
                            client1PlayerIdHolder[0] = dto.getMessageNode("playerId").asText();
                            System.out.println("Client1 Connected with ID: " + client1PlayerIdHolder[0]);
                            connectionLatch.countDown();
                        } else if (dto.getType() == MessageType.PLAYER_RESOURCES) {
                            String targetPlayerId = dto.getPlayer();
                            System.out.println("Client1 got PLAYER_RESOURCES for: " + targetPlayerId + ", self ID: " + client1PlayerIdHolder[0]);
                            if (client1PlayerIdHolder[0] != null && client1PlayerIdHolder[0].equals(targetPlayerId)) {
                                System.out.println("Client1: Matched PLAYER_RESOURCES. Counting down latch.");
                                player1ReceivedMessages.add(dto);
                                player1ResourceLatch.countDown();
                            }
                        } else if (dto.getType() == MessageType.DICE_RESULT) {
                            System.out.println("Client1 got DICE_RESULT.");
                            player1DiceResultLatch.countDown();
                        }
                    } catch (JsonProcessingException e) {
                        fail("Client1: Failed to parse message: " + msg, e);
                    }
                });
        var client1WebSocketClientConnection = client1Connector.connectAndAwait();
        System.out.println("Client 1 connection object: " + client1WebSocketClientConnection);


        System.out.println("Setting up Client 2...");
        BasicWebSocketConnector client2Connector = BasicWebSocketConnector.create()
                .baseUri(serverUri).path("/game")
                .onTextMessage((conn, msg) -> {
                    try {
                        MessageDTO dto = objectMapper.readValue(msg, MessageDTO.class);
                        System.out.println("Client2 RX: " + msg);
                        if (dto.getType() == MessageType.CONNECTION_SUCCESSFUL) {
                            client2PlayerIdHolder[0] = dto.getMessageNode("playerId").asText();
                            System.out.println("Client2 Connected with ID: " + client2PlayerIdHolder[0]);
                            connectionLatch.countDown();
                        } else if (dto.getType() == MessageType.DICE_RESULT) {
                            fail("Client2 got DICE_RESULT.");
                        }
                    } catch (JsonProcessingException e) {
                        fail("Client2: Failed to parse message: " + msg, e);
                    }
                });
        var client2WebSocketClientConnection = client2Connector.connectAndAwait();
        System.out.println("Client 2 connection object: " + client2WebSocketClientConnection);


        assertTrue(connectionLatch.await(10, TimeUnit.SECONDS), "Not all clients connected and received their IDs. Latch: " + connectionLatch.getCount());
        assertNotNull(client1PlayerIdHolder[0], "Client 1 Player ID not set");
        assertNotNull(client2PlayerIdHolder[0], "Client 2 Player ID not set");

        String player1ActualId = client1PlayerIdHolder[0];
        String player2ActualId = client2PlayerIdHolder[0];
        System.out.println("Test: player1ActualId = " + player1ActualId);
        System.out.println("Test: player2ActualId = " + player2ActualId);

        String actualLobbyId = lobbyService.createLobby(player1ActualId);
        System.out.println("Test: Created lobby with ID: " + actualLobbyId + " for host " + player1ActualId);
        lobbyService.joinLobbyByCode(actualLobbyId, player2ActualId);
        System.out.println("Test: Player " + player2ActualId + " joined lobby " + actualLobbyId);

        gameService.startGame(actualLobbyId, player1ActualId);
        System.out.println("Test: Gameboard created for lobby " + actualLobbyId);

        Lobby lobby = lobbyService.getLobbyById(actualLobbyId);
        lobby.setActivePlayer(player1ActualId);
        System.out.println("Test: Active player set to " + player1ActualId);

        client2WebSocketClientConnection.closeAndAwait();

        MessageDTO rollDiceMsg = new MessageDTO(MessageType.ROLL_DICE, player1ActualId, actualLobbyId);
        System.out.println("Test: Sending ROLL_DICE from player " + player1ActualId + " for lobby " + actualLobbyId);
        client1WebSocketClientConnection.sendTextAndAwait(objectMapper.writeValueAsString(rollDiceMsg));

        System.out.println("Test: Awaiting DICE_RESULT for player 1...");
        assertTrue(player1DiceResultLatch.await(3, TimeUnit.SECONDS), "Player 1 did not receive DICE_RESULT. Latch: " + player1DiceResultLatch.getCount());
        System.out.println("Test: Awaiting PLAYER_RESOURCES for player 1...");
        assertTrue(player1ResourceLatch.await(3, TimeUnit.SECONDS), "Player 1 did not receive PLAYER_RESOURCES. Latch: " + player1ResourceLatch.getCount() + ". Received messages for P1: " + player1ReceivedMessages.size());

        assertEquals(1, player1ReceivedMessages.stream().filter(m -> m.getType() == MessageType.PLAYER_RESOURCES).count());
        verify(gameService).rollDice(actualLobbyId, player1ActualId);
        verify(playerService, atLeastOnce()).getPlayerById(player1ActualId);
        verify(playerService, atLeastOnce()).getPlayerById(player2ActualId);

        System.out.println("Test: Closing client connections...");
        client1WebSocketClientConnection.closeAndAwait();
        System.out.println("Test: Finished.");
    }

    @Test
    void testHandleDiceRoll_ResourceDistribution_OnePlayerSendFails() throws Exception {
        final List<String> actualPlayerIds = new CopyOnWriteArrayList<>();
        CountDownLatch connectionLatch = new CountDownLatch(2);

        List<MessageDTO> player1ReceivedMessages = new CopyOnWriteArrayList<>();
        CountDownLatch player1ResourceLatch = new CountDownLatch(1);
        CountDownLatch diceResultLatch = new CountDownLatch(2);

        BasicWebSocketConnector client1Connector = BasicWebSocketConnector.create()
                .baseUri(serverUri).path("/game")
                .onTextMessage((conn, msg) -> {
                    try {
                        MessageDTO dto = objectMapper.readValue(msg, MessageDTO.class);
                        if (dto.getType() == MessageType.CONNECTION_SUCCESSFUL) {
                            actualPlayerIds.add(dto.getMessageNode("playerId").asText());
                            connectionLatch.countDown();
                        } else if (dto.getType() == MessageType.PLAYER_RESOURCES) {
                            player1ReceivedMessages.add(dto);
                            player1ResourceLatch.countDown();
                        } else if (dto.getType() == MessageType.DICE_RESULT) {
                            diceResultLatch.countDown();
                        }
                    } catch (JsonProcessingException e) {
                        fail("Client1: " + e.getMessage());
                    }
                });
        var client1WebSocketClientConnection = client1Connector.connectAndAwait();

        BasicWebSocketConnector client2Connector = BasicWebSocketConnector.create()
                .baseUri(serverUri).path("/game")
                .onTextMessage((conn, msg) -> {
                    try {
                        MessageDTO dto = objectMapper.readValue(msg, MessageDTO.class);
                        if (dto.getType() == MessageType.CONNECTION_SUCCESSFUL) {
                            actualPlayerIds.add(dto.getMessageNode("playerId").asText());
                            connectionLatch.countDown();
                        } else if (dto.getType() == MessageType.DICE_RESULT) {
                            diceResultLatch.countDown();
                        }
                    } catch (JsonProcessingException e) {
                        fail("Client2: " + e.getMessage());
                    }
                });
        var client2WebSocketClientConnection = client2Connector.connectAndAwait();

        assertTrue(connectionLatch.await(5, TimeUnit.SECONDS), "Not all clients connected.");
        assertEquals(2, actualPlayerIds.size());
        String player1ActualId = actualPlayerIds.get(0);
        String player2ActualId = actualPlayerIds.get(1);


        String actualLobbyId = lobbyService.createLobby(player1ActualId);
        lobbyService.joinLobbyByCode(actualLobbyId, player2ActualId);
        Lobby lobby = lobbyService.getLobbyById(actualLobbyId);
        lobby.setActivePlayer(player1ActualId);
        gameService.createGameboard(actualLobbyId);

        MessageDTO rollDiceMsg = new MessageDTO(MessageType.ROLL_DICE, player1ActualId, actualLobbyId);
        client1WebSocketClientConnection.sendTextAndAwait(objectMapper.writeValueAsString(rollDiceMsg));

        assertTrue(diceResultLatch.await(5, TimeUnit.SECONDS), "Dice results not received by both.");
        assertTrue(player1ResourceLatch.await(5, TimeUnit.SECONDS), "Player 1 did not receive PLAYER_RESOURCES.");
        assertEquals(1, player1ReceivedMessages.stream().filter(m -> m.getType() == MessageType.PLAYER_RESOURCES).count());

        verify(gameService).rollDice(actualLobbyId, player1ActualId);
        verify(lobbyService).notifyPlayers(eq(lobby.getLobbyId()), any(MessageDTO.class));

        client1WebSocketClientConnection.closeAndAwait();
        client2WebSocketClientConnection.closeAndAwait();
    }

    @Test
    void testPlaceSettlement_success_playerWins() throws Exception {
        String playerId = "playerPSW";
        int settlementPositionId = 7;

        String actualLobbyId = lobbyService.createLobby(playerId);
        assertNotNull(actualLobbyId);
        Lobby lobby = lobbyService.getLobbyById(actualLobbyId);
        lobby.setActivePlayer(playerId);

        doNothing().when(gameService).placeSettlement(actualLobbyId, playerId, settlementPositionId);
        when(playerService.checkForWin(playerId)).thenReturn(true);

        Player mockPlayer = mock(Player.class);
        when(mockPlayer.getUsername()).thenReturn(playerId);
        when(playerService.getPlayerById(playerId)).thenReturn(mockPlayer); // <-- Ensure this is how it's resolved

        List<String> receivedMessages = new CopyOnWriteArrayList<>();
        CountDownLatch gameWonLatch = new CountDownLatch(1);

        var clientConnection = BasicWebSocketConnector.create()
                .baseUri(serverUri)
                .path("/game")
                .onTextMessage((conn, msg) -> {
                    try {
                        MessageDTO dto = objectMapper.readValue(msg, MessageDTO.class);
                        if (dto.getType() == MessageType.GAME_WON) {
                            receivedMessages.add(msg);
                            gameWonLatch.countDown();
                        }
                    } catch (JsonProcessingException e) {
                        fail("Failed to parse message: " + msg, e);
                    }
                })
                .connectAndAwait();

        ObjectNode payload = JsonNodeFactory.instance.objectNode().put("settlementPositionId", settlementPositionId);
        MessageDTO placeSettlementMsg = new MessageDTO(MessageType.PLACE_SETTLEMENT, playerId, actualLobbyId, payload);

        clientConnection.sendTextAndAwait(objectMapper.writeValueAsString(placeSettlementMsg));

        assertTrue(gameWonLatch.await(5, TimeUnit.SECONDS),
                "Did not receive GAME_WON response in time. Received: " + receivedMessages.size());
        assertEquals(1, receivedMessages.size());

        for (String msg : receivedMessages) {
            MessageDTO dto = objectMapper.readValue(msg, MessageDTO.class);
            assertEquals(MessageType.GAME_WON, dto.getType());
            assertEquals(playerId, dto.getPlayer());
            assertEquals(actualLobbyId, dto.getLobbyId());
            assertEquals(playerId, dto.getMessageNode("winner").asText());
        }

        verify(gameService).placeSettlement(actualLobbyId, playerId, settlementPositionId);
        verify(playerService, atLeastOnce()).checkForWin(playerId);
        verify(gameMessageHandler, times(1)).broadcastWin(actualLobbyId, playerId);
        verify(gameService, never()).getGameboardByLobbyId(anyString());
    }


    @Test
    void testPlaceSettlement_invalidPositionId_string() throws Exception {
        String playerId = "playerPSE1";

        String actualLobbyId = lobbyService.createLobby(playerId);
        assertNotNull(actualLobbyId);
        Lobby lobby = lobbyService.getLobbyById(actualLobbyId);
        lobby.setActivePlayer(playerId);

        List<String> receivedMessages = new CopyOnWriteArrayList<>();
        CountDownLatch errorLatch = new CountDownLatch(1);

        var clientConnection = BasicWebSocketConnector.create()
                .baseUri(serverUri)
                .path("/game")
                .onTextMessage((conn, msg) -> {
                    try {
                        MessageDTO dto = objectMapper.readValue(msg, MessageDTO.class);
                        if (dto.getType() == MessageType.ERROR) {
                            receivedMessages.add(msg);
                            errorLatch.countDown();
                        }
                    } catch (JsonProcessingException e) {
                        fail("Failed to parse message: " + msg, e);
                    }
                })
                .connectAndAwait();

        clientConnection.sendTextAndAwait(objectMapper.writeValueAsString(
                new MessageDTO(MessageType.PLACE_SETTLEMENT, playerId, actualLobbyId,
                        JsonNodeFactory.instance.objectNode().put("settlementPositionId", "not-an-integer"))
        ));

        assertTrue(errorLatch.await(5, TimeUnit.SECONDS), "Did not receive ERROR response in time.");
        assertEquals(1, receivedMessages.size());

        MessageDTO responseDto = objectMapper.readValue(receivedMessages.get(0), MessageDTO.class);
        assertEquals(MessageType.ERROR, responseDto.getType());
        assertTrue(responseDto.getMessageNode("error").asText().startsWith("Invalid settlement position id: id = "));

        verify(gameService, never()).placeSettlement(anyString(), anyString(), anyInt());
        verify(playerService, never()).checkForWin(anyString());
        verify(gameService, never()).getGameboardByLobbyId(anyString());
    }

    @Test
    void testPlaceSettlement_gameServicePlaceSettlement_throwsGameException() throws Exception {
        String playerId = "playerPSE2";
        int settlementPositionId = 10;
        String gameServiceErrorMessage = "Cannot place settlement here (GameService error)";

        String actualLobbyId = lobbyService.createLobby(playerId);
        assertNotNull(actualLobbyId);
        Lobby lobby = lobbyService.getLobbyById(actualLobbyId);
        lobby.setActivePlayer(playerId);

        doThrow(new GameException(gameServiceErrorMessage))
                .when(gameService).placeSettlement(actualLobbyId, playerId, settlementPositionId);

        List<String> receivedMessages = new CopyOnWriteArrayList<>();
        CountDownLatch errorLatch = new CountDownLatch(1);

        var clientConnection = BasicWebSocketConnector.create()
                .baseUri(serverUri)
                .path("/game")
                .onTextMessage((conn, msg) -> {
                    try {
                        MessageDTO dto = objectMapper.readValue(msg, MessageDTO.class);
                        if (dto.getType() == MessageType.ERROR) {
                            receivedMessages.add(msg);
                            errorLatch.countDown();
                        }
                    } catch (JsonProcessingException e) {
                        fail("Failed to parse message: " + msg, e);
                    }
                })
                .connectAndAwait();

        ObjectNode payload = JsonNodeFactory.instance.objectNode().put("settlementPositionId", settlementPositionId);
        MessageDTO placeSettlementMsg = new MessageDTO(MessageType.PLACE_SETTLEMENT, playerId, actualLobbyId, payload);

        clientConnection.sendTextAndAwait(objectMapper.writeValueAsString(placeSettlementMsg));

        assertTrue(errorLatch.await(5, TimeUnit.SECONDS), "Did not receive ERROR response in time.");
        assertEquals(1, receivedMessages.size());

        MessageDTO responseDto = objectMapper.readValue(receivedMessages.get(0), MessageDTO.class);
        assertEquals(MessageType.ERROR, responseDto.getType());
        assertEquals(gameServiceErrorMessage, responseDto.getMessageNode("error").asText());

        verify(gameService).placeSettlement(actualLobbyId, playerId, settlementPositionId);
        verify(playerService, never()).checkForWin(anyString());
        verify(gameService, never()).getGameboardByLobbyId(anyString());
        verify(gameMessageHandler, never()).broadcastWin(anyString(), anyString());
    }

    @Test
    void testHandleStartGame_simple() throws Exception {
        CopyOnWriteArrayList<MessageDTO> seen = new CopyOnWriteArrayList<>();
        CountDownLatch latch = new CountDownLatch(1);
        CountDownLatch connectionLatch = new CountDownLatch(1);

        List<String> playerIds = new ArrayList<>();

        var client = BasicWebSocketConnector
                .create()
                .baseUri(serverUri)
                .path("/game")
                .onTextMessage((conn, text) -> {
                    try {
                        MessageDTO dto = objectMapper.readValue(text, MessageDTO.class);
                        if (dto.getType() == MessageType.CONNECTION_SUCCESSFUL) {
                            playerIds.add(dto.getMessageNode("playerId").asText());
                            connectionLatch.countDown();
                        } else if (dto.getType() == MessageType.GAME_STARTED) {
                            seen.add(dto);
                            latch.countDown();
                        }
                    } catch (Exception e) {
                        throw new RuntimeException(e);
                    }
                });

        var connection = client.connectAndAwait();

        assertTrue(connectionLatch.await(5, TimeUnit.SECONDS));
        Player player1 = new Player("player1");
        Player player2 = playerService.getPlayerById(playerIds.get(0));

        String lobbyId = lobbyService.createLobby(player1.getUniqueId());
        lobbyService.joinLobbyByCode(lobbyId, player2.getUniqueId());

        MessageDTO startedMessage = new MessageDTO(MessageType.START_GAME, player1.getUniqueId(), lobbyId);
        connection.sendTextAndAwait(startedMessage);

        assertTrue(latch.await(5, TimeUnit.SECONDS), "never saw GAME_STARTED");
        assertEquals(1, seen.size());
        MessageDTO response = seen.get(0);
        assertEquals(MessageType.GAME_STARTED, response.getType());
        assertNotNull(response.getMessageNode("gameboard"));
        assertNotNull(response.getMessageNode("players"));
        assertNotNull(response.getMessageNode("activePlayer"));
        assertTrue(lobbyService.getLobbyById(lobbyId).isGameStarted());

        verify(gameService).startGame(lobbyId, player1.getUniqueId());
        verify(lobbyService, atLeastOnce()).getLobbyById(lobbyId);
    }

    @Test
    void testEndTurn() throws InterruptedException, GameException {
        final String[] client1PlayerIdHolder = new String[1];
        final String[] client2PlayerIdHolder = new String[1];

        CountDownLatch connectionLatch = new CountDownLatch(2);

        List<MessageDTO> player1ReceivedMessages = new CopyOnWriteArrayList<>();
        CountDownLatch player1NextTurnLatch = new CountDownLatch(1);

        System.out.println("Setting up Client 1...");
        BasicWebSocketConnector client1Connector = BasicWebSocketConnector.create()
                .baseUri(serverUri).path("/game")
                .onTextMessage((conn, msg) -> {
                    try {
                        MessageDTO dto = objectMapper.readValue(msg, MessageDTO.class);
                        System.out.println("Client1 RX: " + msg);

                        if (dto.getType() == MessageType.CONNECTION_SUCCESSFUL) {
                            client1PlayerIdHolder[0] = dto.getMessageNode("playerId").asText();
                            System.out.println("Client1 Connected with ID: " + client1PlayerIdHolder[0]);
                            connectionLatch.countDown();
                        } else if (dto.getType() == MessageType.NEXT_TURN) {
                            player1ReceivedMessages.add(dto);
                            player1NextTurnLatch.countDown();
                        }
                    } catch (JsonProcessingException e) {
                        fail("Client1: Failed to parse message: " + msg, e);
                    }
                });
        var client1WebSocketClientConnection = client1Connector.connectAndAwait();
        System.out.println("Client 1 connection object: " + client1WebSocketClientConnection);


        System.out.println("Setting up Client 2...");
        BasicWebSocketConnector client2Connector = BasicWebSocketConnector.create()
                .baseUri(serverUri).path("/game")
                .onTextMessage((conn, msg) -> {
                    try {
                        MessageDTO dto = objectMapper.readValue(msg, MessageDTO.class);
                        System.out.println("Client2 RX: " + msg);
                        if (dto.getType() == MessageType.CONNECTION_SUCCESSFUL) {
                            client2PlayerIdHolder[0] = dto.getMessageNode("playerId").asText();
                            System.out.println("Client2 Connected with ID: " + client2PlayerIdHolder[0]);
                            connectionLatch.countDown();
                        }
                    } catch (JsonProcessingException e) {
                        fail("Client2: Failed to parse message: " + msg, e);
                    }
                });
        var client2WebSocketClientConnection = client2Connector.connectAndAwait();
        System.out.println("Client 2 connection object: " + client2WebSocketClientConnection);


        assertTrue(connectionLatch.await(10, TimeUnit.SECONDS), "Not all clients connected and received their IDs. Latch: " + connectionLatch.getCount());
        assertNotNull(client1PlayerIdHolder[0], "Client 1 Player ID not set");
        assertNotNull(client2PlayerIdHolder[0], "Client 2 Player ID not set");

        String player1ActualId = client1PlayerIdHolder[0];
        String player2ActualId = client2PlayerIdHolder[0];
        System.out.println("Test: player1ActualId = " + player1ActualId);
        System.out.println("Test: player2ActualId = " + player2ActualId);

        String actualLobbyId = lobbyService.createLobby(player1ActualId);
        System.out.println("Test: Created lobby with ID: " + actualLobbyId + " for host " + player1ActualId);
        lobbyService.joinLobbyByCode(actualLobbyId, player2ActualId);
        System.out.println("Test: Player " + player2ActualId + " joined lobby " + actualLobbyId);

        gameService.startGame(actualLobbyId, player1ActualId);
        System.out.println("Test: Gameboard created for lobby " + actualLobbyId);

        Lobby lobby = lobbyService.getLobbyById(actualLobbyId);
        lobby.setPlayerOrder(List.of(player1ActualId, player2ActualId));
        lobby.setActivePlayer(player1ActualId);

        MessageDTO messageDTO = new MessageDTO(MessageType.END_TURN, player1ActualId, actualLobbyId);
        client1WebSocketClientConnection.sendTextAndAwait(messageDTO);

        assertTrue(player1NextTurnLatch.await(10, TimeUnit.SECONDS));
        assertEquals(1, player1ReceivedMessages.size());

        var receivedDTO = player1ReceivedMessages.get(0);
        assertEquals(MessageType.NEXT_TURN, receivedDTO.getType());
        assertEquals(player2ActualId, receivedDTO.getMessageNode("activePlayerId").asText());
        assertNotNull(receivedDTO.getMessageNode("gameboard"));
        assertNotNull(receivedDTO.getMessageNode("players"));

    }

    @Test
    void testJoinLobby_Failure_ThrowsGameException() throws Exception {
        String invalidLobbyId = "invalid123";
        String playerId = "testPlayer";

        doThrow(new GameException("Failed to join lobby: lobby session not found or full"))
                .when(lobbyService).getLobbyById(invalidLobbyId);

        List<String> receivedMessages = new CopyOnWriteArrayList<>();
        CountDownLatch errorLatch = new CountDownLatch(1);

        var client = BasicWebSocketConnector.create()
                .baseUri(serverUri)
                .path("/game")
                .onTextMessage((conn, msg) -> {
                    if (msg.startsWith("{")) {
                        try {
                            MessageDTO dto = objectMapper.readValue(msg, MessageDTO.class);
                            if (dto.getType() == MessageType.ERROR) {
                                receivedMessages.add(msg);
                                errorLatch.countDown();
                            }
                        } catch (JsonProcessingException e) {
                            fail("Failed to parse message");
                        }
                    }
                })
                .connectAndAwait();

        MessageDTO joinMessage = new MessageDTO(MessageType.JOIN_LOBBY, playerId, invalidLobbyId);
        client.sendTextAndAwait(objectMapper.writeValueAsString(joinMessage));

        assertTrue(errorLatch.await(5, TimeUnit.SECONDS), "Did not receive ERROR message");
        assertEquals(1, receivedMessages.size());

        MessageDTO errorMessage = objectMapper.readValue(receivedMessages.get(0), MessageDTO.class);
        assertEquals(MessageType.ERROR, errorMessage.getType());
        assertEquals("Failed to join lobby: lobby session not found or full",
                errorMessage.getMessageNode("error").asText());

        verify(lobbyService).joinLobbyByCode(invalidLobbyId, playerId);
    }

    @Test
    void testJoinLobby_GameBoardUpdateFails_StillReturnsSuccess() throws Exception {

        Player hostPlayer = new Player("Host Player");
        when(playerService.getPlayerById(hostPlayer.getUniqueId())).thenReturn(hostPlayer);

        Player player = new Player("Player 1");
        String playerId = player.getUniqueId();
        when(playerService.getPlayerById(playerId)).thenReturn(player);

        String lobbyId = lobbyService.createLobby(hostPlayer.getUniqueId());

        doThrow(new GameException("Test exception")).when(gameMessageHandler).createGameBoardWithPlayers(lobbyId);

        List<String> receivedMessages = new CopyOnWriteArrayList<>();
        CountDownLatch successLatch = new CountDownLatch(1);

        var client = BasicWebSocketConnector.create()
                .baseUri(serverUri)
                .path("/game")
                .onTextMessage((conn, msg) -> {
                    if (msg.startsWith("{")) {
                        try {
                            MessageDTO dto = objectMapper.readValue(msg, MessageDTO.class);
                            if (dto.getType() == MessageType.PLAYER_JOINED) {
                                receivedMessages.add(msg);
                                successLatch.countDown();
                            }
                        } catch (JsonProcessingException e) {
                            fail("Failed to parse message");
                        }
                    }
                })
                .connectAndAwait();

        MessageDTO joinMessage = new MessageDTO(MessageType.JOIN_LOBBY, playerId, lobbyId);
        client.sendTextAndAwait(objectMapper.writeValueAsString(joinMessage));

        assertTrue(successLatch.await(5, TimeUnit.SECONDS), "Did not receive PLAYER_JOINED message");
        assertEquals(1, receivedMessages.size());

        MessageDTO successMessage = objectMapper.readValue(receivedMessages.get(0), MessageDTO.class);
        assertEquals(MessageType.PLAYER_JOINED, successMessage.getType());

        verify(lobbyService).joinLobbyByCode(lobbyId, playerId);
    }

    @Test
    void testJoinLobbyFailsWithJoinReturnsFalse() throws Exception {
        String playerId = "FailPlayer";
        String lobbyId = "failLobby";

        MessageDTO joinMessage = new MessageDTO(MessageType.JOIN_LOBBY, playerId, lobbyId);
        doReturn(false).when(lobbyService).joinLobbyByCode(lobbyId, playerId);

        List<MessageDTO> receivedMessages = new CopyOnWriteArrayList<>();
        CountDownLatch errorLatch = new CountDownLatch(1);

        var client = BasicWebSocketConnector.create()
                .baseUri(serverUri)
                .path("/game")
                .onTextMessage((conn, msg) -> {
                    try {
                        MessageDTO dto = objectMapper.readValue(msg, MessageDTO.class);
                        if (dto.getType() == MessageType.ERROR) {
                            receivedMessages.add(dto);
                            errorLatch.countDown();
                        }
                    } catch (JsonProcessingException e) {
                        fail("Failed to parse message");
                    }
                })
                .connectAndAwait();

        client.sendTextAndAwait(objectMapper.writeValueAsString(joinMessage));

        assertTrue(errorLatch.await(5, TimeUnit.SECONDS));
        assertEquals(1, receivedMessages.size());

        MessageDTO error = receivedMessages.get(0);
        assertEquals(MessageType.ERROR, error.getType());
        assertEquals("Failed to join lobby: lobby session not found or full",
                error.getMessageNode("error").asText());

        verify(lobbyService).joinLobbyByCode(lobbyId, playerId);
    }


}<|MERGE_RESOLUTION|>--- conflicted
+++ resolved
@@ -783,13 +783,8 @@
         assertEquals(mockPlayer2, actualRoad.getOwner());
 
         verify(gameService).placeRoad(lobbyId, player2, roadId);
-<<<<<<< HEAD
         verify(playerService, times(2)).getPlayerById(player2);
-        verify(gameWebSocket).createGameBoardWithPlayers(lobbyId);
-=======
-        verify(playerService, times(3)).getPlayerById(player2);
         verify(gameMessageHandler).createGameBoardWithPlayers(lobbyId);
->>>>>>> e9d149f9
         verify(gameService, times(2)).getGameboardByLobbyId(lobbyId);
     }
 
