--- conflicted
+++ resolved
@@ -5,6 +5,7 @@
 import com.example.cataniaunited.exception.GameException;
 import com.example.cataniaunited.game.GameService;
 import com.example.cataniaunited.game.board.GameBoard;
+import com.example.cataniaunited.game.board.SettlementPosition;
 import com.example.cataniaunited.lobby.Lobby;
 import com.example.cataniaunited.lobby.LobbyService;
 import com.example.cataniaunited.player.Player;
@@ -28,13 +29,11 @@
 import org.junit.jupiter.params.ParameterizedTest;
 import org.junit.jupiter.params.provider.Arguments;
 import org.junit.jupiter.params.provider.MethodSource;
-import org.mockito.Mockito;
 
 import java.net.URI;
 import java.time.Duration;
 import java.time.temporal.ChronoUnit;
 import java.util.List;
-import java.util.Set;
 import java.util.concurrent.CopyOnWriteArrayList;
 import java.util.concurrent.CountDownLatch;
 import java.util.concurrent.TimeUnit;
@@ -413,7 +412,6 @@
     }
 
     @Test
-<<<<<<< HEAD
     void placeSettlementShouldTriggerBroadcastWinIfPlayerWins() throws Exception {
         ObjectMapper localObjectMapper = new ObjectMapper();
         List<String> messages = new CopyOnWriteArrayList<>();
@@ -585,8 +583,6 @@
 
 
     @Test
-=======
->>>>>>> 5a43f4ed
     void testPlacementOfRoad() throws GameException, JsonProcessingException, InterruptedException {
         //Setup Players, Lobby and Gameboard
         String player1 = "Player1";
@@ -845,12 +841,14 @@
         lobby.setActivePlayer(playerId);
 
         GameBoard mockGameBoard = mock(GameBoard.class);
-        ObjectNode updatedBoardJson = objectMapper.createObjectNode().put("boardState", "updatedAfterSettlement");
-
-        when(mockGameBoard.getJson()).thenReturn(updatedBoardJson);
-
+        ObjectNode boardStateJson = objectMapper.createObjectNode().put("boardState", "updatedAfterSettlement");
+
+        ObjectNode fullMessage = objectMapper.createObjectNode();
+        fullMessage.set("gameboard", boardStateJson);
+        fullMessage.set("players", objectMapper.createObjectNode()); // Simulates empty player map
+
+        when(mockGameBoard.getJson()).thenReturn(boardStateJson);
         doReturn(mockGameBoard).when(gameService).getGameboardByLobbyId(actualLobbyId);
-
         doNothing().when(gameService).placeSettlement(actualLobbyId, playerId, settlementPositionId);
         when(playerService.checkForWin(playerId)).thenReturn(false);
 
@@ -881,22 +879,21 @@
         assertTrue(responseLatch.await(5, TimeUnit.SECONDS), "Did not receive PLACE_SETTLEMENT responses in time.");
         assertEquals(2, receivedMessages.size());
 
-        MessageDTO responseDto1 = objectMapper.readValue(receivedMessages.get(0), MessageDTO.class);
-        assertEquals(MessageType.PLACE_SETTLEMENT, responseDto1.getType());
-        assertEquals(playerId, responseDto1.getPlayer());
-        assertEquals(actualLobbyId, responseDto1.getLobbyId());
-        assertEquals(updatedBoardJson, responseDto1.getMessage());
-
-        MessageDTO responseDto2 = objectMapper.readValue(receivedMessages.get(1), MessageDTO.class);
-        assertEquals(MessageType.PLACE_SETTLEMENT, responseDto2.getType());
-        assertEquals(playerId, responseDto2.getPlayer());
-        assertEquals(actualLobbyId, responseDto2.getLobbyId());
-        assertEquals(updatedBoardJson, responseDto2.getMessage());
+        for (String msg : receivedMessages) {
+            MessageDTO dto = objectMapper.readValue(msg, MessageDTO.class);
+            assertEquals(MessageType.PLACE_SETTLEMENT, dto.getType());
+            assertEquals(playerId, dto.getPlayer());
+            assertEquals(actualLobbyId, dto.getLobbyId());
+
+            assertTrue(dto.getMessage().has("gameboard"));
+            assertEquals("updatedAfterSettlement", dto.getMessage().get("gameboard").get("boardState").asText());
+        }
 
         verify(gameService).placeSettlement(actualLobbyId, playerId, settlementPositionId);
         verify(playerService, atLeastOnce()).checkForWin(playerId);
         verify(gameService, times(1)).getGameboardByLobbyId(actualLobbyId);
     }
+
 
 
     private Player createMockPlayer(String playerId, String username) {
@@ -1252,6 +1249,9 @@
         doNothing().when(gameService).placeSettlement(actualLobbyId, playerId, settlementPositionId);
         when(playerService.checkForWin(playerId)).thenReturn(true);
 
+        Player mockPlayer = mock(Player.class);
+        when(mockPlayer.getUsername()).thenReturn(playerId);
+        when(playerService.getPlayerById(playerId)).thenReturn(mockPlayer); // <-- Ensure this is how it's resolved
 
         List<String> receivedMessages = new CopyOnWriteArrayList<>();
         CountDownLatch gameWonLatch = new CountDownLatch(2);
@@ -1281,21 +1281,20 @@
                 "Did not receive 2 GAME_WON responses in time. Received: " + receivedMessages.size());
         assertEquals(2, receivedMessages.size());
 
-        MessageDTO responseDto1 = objectMapper.readValue(receivedMessages.get(0), MessageDTO.class);
-        assertEquals(MessageType.GAME_WON, responseDto1.getType());
-        assertEquals(playerId, responseDto1.getPlayer());
-        assertEquals(actualLobbyId, responseDto1.getLobbyId());
-        assertEquals(playerId, responseDto1.getMessageNode("winner").asText());
-
-        MessageDTO responseDto2 = objectMapper.readValue(receivedMessages.get(1), MessageDTO.class);
-        assertEquals(MessageType.GAME_WON, responseDto2.getType());
-        assertEquals(playerId, responseDto2.getPlayer());
+        for (String msg : receivedMessages) {
+            MessageDTO dto = objectMapper.readValue(msg, MessageDTO.class);
+            assertEquals(MessageType.GAME_WON, dto.getType());
+            assertEquals(playerId, dto.getPlayer());
+            assertEquals(actualLobbyId, dto.getLobbyId());
+            assertEquals(playerId, dto.getMessageNode("winner").asText());
+        }
 
         verify(gameService).placeSettlement(actualLobbyId, playerId, settlementPositionId);
         verify(playerService, atLeastOnce()).checkForWin(playerId);
         verify(gameService, times(1)).broadcastWin(any(WebSocketConnection.class), eq(actualLobbyId), eq(playerId));
         verify(gameService, never()).getGameboardByLobbyId(anyString());
     }
+
 
     @Test
     void testPlaceSettlement_invalidPositionId_string() throws Exception {
