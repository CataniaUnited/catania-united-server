--- conflicted
+++ resolved
@@ -35,17 +35,12 @@
 import java.util.concurrent.CountDownLatch;
 import java.util.concurrent.TimeUnit;
 import java.util.stream.Stream;
-<<<<<<< HEAD
-import static org.mockito.Mockito.doReturn;
-import static org.junit.jupiter.api.Assertions.*;
-=======
 
 import static org.junit.jupiter.api.Assertions.assertEquals;
 import static org.junit.jupiter.api.Assertions.assertNotNull;
 import static org.junit.jupiter.api.Assertions.assertNull;
 import static org.junit.jupiter.api.Assertions.assertTrue;
 import static org.junit.jupiter.api.Assertions.fail;
->>>>>>> d66f64d8
 import static org.mockito.ArgumentMatchers.any;
 import static org.mockito.ArgumentMatchers.anyInt;
 import static org.mockito.ArgumentMatchers.anyString;
@@ -669,61 +664,4 @@
         assertEquals(expectedErrorMessage, responseMessage.getMessageNode("error").asText(), "Error message text should match");
     }
 
-    @Test
-    void testStartGameBroadcastsRandomTurnOrder() throws Exception {
-        String lobbyId = "theLobby";
-
-        // 1) spy‐friendly stubs (doReturn, doNothing)
-        doNothing().when(lobbyService).startGame(anyString());
-
-        com.example.cataniaunited.lobby.Lobby fakeLobby =
-                new com.example.cataniaunited.lobby.Lobby(lobbyId, "host");
-        fakeLobby.setTurnOrder(List.of("alice","bob","carol"));
-
-        doReturn(fakeLobby)
-                .when(lobbyService)
-                .getLobbyById(anyString());
-
-        // return null (or a dummy GameBoard) instead of invoking the real method:
-        doReturn(null).when(gameService).createGameboard(anyString());
-
-
-        // 2) connect
-        List<String> received = new CopyOnWriteArrayList<>();
-        CountDownLatch latch = new CountDownLatch(1);
-
-        var client = BasicWebSocketConnector.create()
-                .baseUri(serverUri)
-                .path("/game")
-                .onTextMessage((c, text) -> {
-                    if (text.contains("\"type\":\"START_GAME\"")) {
-                        received.add(text);
-                        latch.countDown();
-                    }
-                })
-                .connectAndAwait();
-
-        // 3) send DTO with top‐level lobbyId
-        MessageDTO startDto = new MessageDTO(
-                MessageType.START_GAME,
-                null,
-                lobbyId,
-                JsonNodeFactory.instance.objectNode()
-        );
-        client.sendTextAndAwait(objectMapper.writeValueAsString(startDto));
-
-        // 4) assert we got exactly our fake turnOrder
-        assertTrue(latch.await(5, TimeUnit.SECONDS), "Timed out waiting for START_GAME");
-        MessageDTO reply = objectMapper.readValue(received.get(0), MessageDTO.class);
-        var arr = reply.getMessageNode("turnOrder");
-        assertEquals(List.of("alice","bob","carol"),
-                List.of(arr.get(0).asText(), arr.get(1).asText(), arr.get(2).asText()));
-
-        // 5) verify the calls
-        verify(lobbyService).startGame(lobbyId);
-        verify(gameService).createGameboard(lobbyId);
-    }
-
-
-
 }