--- conflicted
+++ resolved
@@ -27,6 +27,7 @@
 import java.net.URI;
 import java.time.Duration;
 import java.time.temporal.ChronoUnit;
+import java.util.ArrayList;
 import java.util.List;
 import java.util.concurrent.CopyOnWriteArrayList;
 import java.util.concurrent.CountDownLatch;
@@ -566,17 +567,6 @@
     }
 
     @Test
-<<<<<<< HEAD
-    void testRollDiceWebSocket() throws Exception {
-        String player1 = "DiceMaster";
-        String lobbyId = lobbyService.createLobby(player1);
-
-        ObjectNode diceNode = objectMapper.createObjectNode().put("diceRoll", 8);
-        MessageDTO diceRollMessage = new MessageDTO(MessageType.ROLL_DICE, player1, lobbyId, diceNode);
-
-        List<String> receivedMessages = new ArrayList<>();
-        CountDownLatch latch = new CountDownLatch(2); // 1 for connection success, 1 for dice result
-=======
     void testCreateGameBoard() throws InterruptedException, JsonProcessingException, GameException {
         String lobbyId = "lobby123";
         String playerId = "playerABC";
@@ -648,17 +638,12 @@
 
        List<String> receivedMessages = new CopyOnWriteArrayList<>();
         CountDownLatch errorMessageLatch = new CountDownLatch(1);
->>>>>>> e76f9dd7
 
         var client = BasicWebSocketConnector.create()
                 .baseUri(serverUri)
                 .path("/game")
                 .onTextMessage((connection, message) -> {
                     if (message.startsWith("{")) {
-<<<<<<< HEAD
-                        receivedMessages.add(message);
-                        latch.countDown();
-=======
                         try {
                             MessageDTO receivedDto = objectMapper.readValue(message, MessageDTO.class);
                             receivedMessages.add(message);
@@ -668,22 +653,10 @@
                         } catch (JsonProcessingException ignored) {
                             fail("A json Processing Exception occurred");
                         }
->>>>>>> e76f9dd7
-                    }
-                })
-                .connectAndAwait();
-
-<<<<<<< HEAD
-        client.sendTextAndAwait(objectMapper.writeValueAsString(diceRollMessage));
-
-        assertTrue(latch.await(5, TimeUnit.SECONDS), "Did not receive dice roll result in time");
-        MessageDTO diceResult = objectMapper.readValue(receivedMessages.getLast(), MessageDTO.class);
-
-        assertEquals(MessageType.DICE_RESULT, diceResult.getType());
-        assertEquals(player1, diceResult.getPlayer());
-        assertEquals(8, diceResult.getMessageNode("diceRoll").asInt());
-    }
-=======
+                    }
+                })
+                .connectAndAwait();
+
         String sentMessage = objectMapper.writeValueAsString(createBoardMsg);
         client.sendTextAndAwait(sentMessage); // Send the CREATE_GAME_BOARD message
 
@@ -707,5 +680,36 @@
         assertEquals(expectedErrorMessage, responseMessage.getMessageNode("error").asText(), "Error message text should match");
     }
 
->>>>>>> e76f9dd7
+
+    @Test
+    void testRollDiceWebSocket() throws Exception {
+        String player1 = "DiceMaster";
+        String lobbyId = lobbyService.createLobby(player1);
+
+        ObjectNode diceNode = objectMapper.createObjectNode().put("diceRoll", 8);
+        MessageDTO diceRollMessage = new MessageDTO(MessageType.ROLL_DICE, player1, lobbyId, diceNode);
+
+        List<String> receivedMessages = new ArrayList<>();
+        CountDownLatch latch = new CountDownLatch(2); // 1 for connection success, 1 for dice result
+
+        var client = BasicWebSocketConnector.create()
+                .baseUri(serverUri)
+                .path("/game")
+                .onTextMessage((connection, message) -> {
+                    if (message.startsWith("{")) {
+                        receivedMessages.add(message);
+                        latch.countDown();
+                    }
+                })
+                .connectAndAwait();
+
+        client.sendTextAndAwait(objectMapper.writeValueAsString(diceRollMessage));
+
+        assertTrue(latch.await(5, TimeUnit.SECONDS), "Did not receive dice roll result in time");
+        MessageDTO diceResult = objectMapper.readValue(receivedMessages.getLast(), MessageDTO.class);
+
+        assertEquals(MessageType.DICE_RESULT, diceResult.getType());
+        assertEquals(player1, diceResult.getPlayer());
+        assertEquals(8, diceResult.getMessageNode("diceRoll").asInt());
+    }
 }