--- conflicted
+++ resolved
@@ -1,6 +1,7 @@
 package com.example.cataniaunited.lobby;
 
 import com.example.cataniaunited.exception.GameException;
+import com.example.cataniaunited.player.PlayerColor;
 import io.quarkus.test.junit.QuarkusTest;
 import io.quarkus.test.junit.mockito.InjectSpy;
 import org.jboss.logging.Logger;
@@ -11,9 +12,6 @@
 import java.util.List;
 import java.util.Set;
 
-<<<<<<< HEAD
-import static org.junit.jupiter.api.Assertions.*;
-=======
 import static org.junit.jupiter.api.Assertions.assertDoesNotThrow;
 import static org.junit.jupiter.api.Assertions.assertEquals;
 import static org.junit.jupiter.api.Assertions.assertFalse;
@@ -24,7 +22,6 @@
 import static org.mockito.Mockito.mock;
 import static org.mockito.Mockito.spy;
 import static org.mockito.Mockito.when;
->>>>>>> d66f64d8
 
 @QuarkusTest
 class LobbyServiceImplTest {
@@ -33,11 +30,6 @@
     @InjectSpy
     LobbyServiceImpl lobbyService;
 
-    @Inject
-    LobbyServiceImpl lobbyService;
-
-    private static final Logger logger = Logger.getLogger(LobbyServiceImplTest.class);
-
     @BeforeEach
     void setUp() {
         lobbyService.clearLobbies();
@@ -46,7 +38,9 @@
     @Test
     void testCreateLobby() {
         String lobbyId = lobbyService.createLobby("Player 1");
+
         assertNotNull(lobbyId, "Lobby ID should not be null");
+
         logger.infof("Created Lobby ID: %s", lobbyId);
     }
 
@@ -56,9 +50,11 @@
         String lobbyId2 = lobbyService.createLobby("Player 2");
 
         List<String> openLobbies = lobbyService.getOpenLobbies();
+
         assertEquals(2, openLobbies.size(), "There should be 2 open lobbies");
         assertTrue(openLobbies.contains(lobbyId1));
         assertTrue(openLobbies.contains(lobbyId2));
+
         logger.infof("Open lobbies: %s", openLobbies);
     }
 
@@ -66,15 +62,17 @@
     void testGeneratedLobbyIdFormat() {
         for (int i = 0; i < 100; i++) {
             String lobbyId = lobbyService.createLobby("Player" + i);
+
             assertEquals(6, lobbyId.length(), "Lobby ID should be exactly 6 characters long");
             assertTrue(lobbyId.matches("[a-z]{3}\\d{3}") || lobbyId.matches("\\d{3}[a-z]{3}"),
-                    "Lobby ID should be in the format abc123 or 123abc");
+                    "Lobby Id should be in the format abc123 or 123abc");
         }
     }
 
     @Test
     void testNoDuplicateLobbyIds() {
         Set<String> ids = new HashSet<>();
+
         for (int i = 0; i < 500; i++) {
             String id = lobbyService.createLobby("Player" + i);
             assertFalse(ids.contains(id), "Duplicate Lobby ID found: " + id);
@@ -89,47 +87,42 @@
 
         String lobbyId = lobbyService.createLobby(hostPlayer);
         boolean joined = lobbyService.joinLobbyByCode(lobbyId, joiningPlayer);
+
         assertTrue(joined, "Player should be able to join the lobby with a valid code");
 
         Lobby lobby = lobbyService.getLobbyById(lobbyId);
+
         assertNotNull(lobby, "Lobby should exist");
         assertTrue(lobby.getPlayers().contains(joiningPlayer),
                 "The joining player should be in the lobby's player list.");
+
+        lobbyService.clearLobbies();
+        List<String> openLobbies = lobbyService.getOpenLobbies();
+        assertTrue(openLobbies.isEmpty(), "All lobbies should be cleared after the test");
     }
 
     @Test
     void testJoinLobbyByInvalidCode() {
         boolean joined = lobbyService.joinLobbyByCode("InvalidCode", "New Player");
-        assertFalse(joined, "Player should not be able to join the lobby with an invalid code");
-    }
-
-    @Test
-    void testRemovePlayerFromLobbySuccess() throws GameException {
-        String host = "Host";
-        String p1 = "Alice";
-        String p2 = "Bob";
-        String lobbyId = lobbyService.createLobby(host);
-        lobbyService.joinLobbyByCode(lobbyId, p1);
-        lobbyService.joinLobbyByCode(lobbyId, p2);
-
-        // Remove Bob
-        lobbyService.removePlayerFromLobby(lobbyId, p2);
-        Lobby lobby = lobbyService.getLobbyById(lobbyId);
-        assertFalse(lobby.getPlayers().contains(p2), "Bob should have been removed");
-        assertTrue(lobby.getPlayers().contains(p1), "Alice should still be present");
-    }
-
-    @Test
-<<<<<<< HEAD
-    void testRemovePlayerNotInLobbyNoError() throws GameException {
-        String host = "Host";
-        String p1 = "Alice";
-        String lobbyId = lobbyService.createLobby(host);
-        // Remove non-joined player
-        lobbyService.removePlayerFromLobby(lobbyId, "Ghost");
-        Lobby lobby = lobbyService.getLobbyById(lobbyId);
-        assertTrue(lobby.getPlayers().contains(host), "Host should remain");
-=======
+
+        assertFalse(joined, "Player should not be able to join the lobby with a valid code");
+    }
+
+    @Test
+    void testJoinLobbyAssignsUniqueColor() throws GameException {
+        String lobbyId = lobbyService.createLobby("HostPlayer");
+        lobbyService.joinLobbyByCode(lobbyId, "Player1");
+
+        Lobby lobby = lobbyService.getLobbyById(lobbyId);
+        assertTrue(lobby.getPlayers().contains("Player1"));
+
+        PlayerColor color = lobby.getPlayerColor("Player1");
+
+        assertNotNull(color);
+        assertFalse(lobbyService.getOpenLobbies().isEmpty());
+    }
+
+    @Test
     void testJoinLobbyFailsWhenNoColorsAvailable() {
         String lobbyId = lobbyService.createLobby("HostPlayer");
 
@@ -162,22 +155,17 @@
         lobbyService.removePlayerFromLobby(lobbyId, "Player1");
 
         assertEquals(PlayerColor.values().length - 1, colorPoolSizeBefore + 1);
->>>>>>> d66f64d8
-    }
-
-    @Test
-    void testRemovePlayerFromNonexistentLobbyDoesNothing() throws GameException {
-        String host = "Host";
-        String lobbyId = lobbyService.createLobby(host);
-        // Attempt to remove from a non-existent lobby should not throw
-        assertDoesNotThrow(() -> lobbyService.removePlayerFromLobby("badId", "any"),
-                "Removing from a non-existent lobby should not throw an exception");
-        // Ensure the real lobby is unaffected
-        Lobby lobby = lobbyService.getLobbyById(lobbyId);
-        assertTrue(lobby.getPlayers().contains(host), "Host should still be present in the valid lobby");
-    }
-<<<<<<< HEAD
-=======
+    }
+
+    @Test
+    void testRemovePlayerNotInLobby() {
+        String lobbyId = lobbyService.createLobby("HostPlayer");
+
+        lobbyService.removePlayerFromLobby(lobbyId, "GhostPlayer");
+
+        Lobby lobby = assertDoesNotThrow(() -> lobbyService.getLobbyById(lobbyId));
+        assertFalse(lobby.getPlayers().contains("GhostPlayer"));
+    }
 
     @Test
     void getPlayerColorShouldThrowExceptionIfPlayerHasNoColor() throws GameException {
@@ -219,5 +207,4 @@
         assertFalse(lobbyService.isPlayerTurn(lobbyId, playerId));
     }
 
->>>>>>> d66f64d8
 }