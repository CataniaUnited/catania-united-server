package com.example.cataniaunited.game.board.tile_list_builder;

public enum TileType {
<<<<<<< HEAD
    WHEAT(2),
    SHEEP(2),
    WOOD(4),
    CLAY(4),
    ORE(0),
    DESERT(0);

    private final int initialAmount;

    TileType(int initialAmount) {
        this.initialAmount = initialAmount;
    }

    /**
     * Returns the initial amount of Resources a Player gets when starting the game,
     * to allow him to build two Settlements and two roads.
     *
     * @return The initial amount.
     */
    public int getInitialAmount() {
        return initialAmount;
    }
=======
    WHEAT,
    SHEEP,
    WOOD,
    CLAY,
    ORE,
    WASTE;
>>>>>>> e048daf3
}<|MERGE_RESOLUTION|>--- conflicted
+++ resolved
@@ -1,35 +1,10 @@
 package com.example.cataniaunited.game.board.tile_list_builder;
 
 public enum TileType {
-<<<<<<< HEAD
-    WHEAT(2),
-    SHEEP(2),
-    WOOD(4),
-    CLAY(4),
-    ORE(0),
-    DESERT(0);
-
-    private final int initialAmount;
-
-    TileType(int initialAmount) {
-        this.initialAmount = initialAmount;
-    }
-
-    /**
-     * Returns the initial amount of Resources a Player gets when starting the game,
-     * to allow him to build two Settlements and two roads.
-     *
-     * @return The initial amount.
-     */
-    public int getInitialAmount() {
-        return initialAmount;
-    }
-=======
     WHEAT,
     SHEEP,
     WOOD,
     CLAY,
     ORE,
-    WASTE;
->>>>>>> e048daf3
+    DESERT;
 }