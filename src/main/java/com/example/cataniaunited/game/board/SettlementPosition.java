package com.example.cataniaunited.game.board;

import com.example.cataniaunited.Subscriber;
import com.example.cataniaunited.exception.GameException;
import com.example.cataniaunited.exception.IntersectionOccupiedException;
import com.example.cataniaunited.exception.NoAdjacentRoadException;
import com.example.cataniaunited.exception.SpacingRuleViolationException;
import com.example.cataniaunited.game.board.tile_list_builder.Tile;
import com.example.cataniaunited.game.board.tile_list_builder.TileType;
import com.example.cataniaunited.game.buildings.Building;
import com.example.cataniaunited.player.Player;
import com.example.cataniaunited.util.Util;
import com.fasterxml.jackson.databind.ObjectMapper;
import com.fasterxml.jackson.databind.node.ArrayNode;
import com.fasterxml.jackson.databind.node.ObjectNode;
import org.jboss.logging.Logger;

import java.util.ArrayList;
import java.util.List;

<<<<<<< HEAD
public class SettlementPosition implements Placable, Subscriber<TileType> {
=======
public class SettlementPosition implements Placable {

    private static final Logger logger = Logger.getLogger(SettlementPosition.class);

>>>>>>> 3dabee46
    Building building = null;
    List<Road> roads = new ArrayList<>(3);
    ArrayList<Tile> tiles = new ArrayList<>(3);

    double[] coordinates = new double[2];

    final int id;

    public SettlementPosition(int id) {
        this.id = id;
    }

    public int getId() {
        return id;
    }

    @Override
    public String toString() {
        return String.format("SettlementPosition{" +
                "ID='" + id + '\'' +
                ", (%s; %s)" +
                ", tiles=" + tiles +
                ", roads=" + roads +
                '}', this.coordinates[0], this.coordinates[1]);
    }

    public List<SettlementPosition> getNeighbours() {
        return roads.stream().map(r -> r.getNeighbour(this)).toList();
    }

    public List<Tile> getTiles() {
        return List.copyOf(tiles);
    }

    public List<Road> getRoads() {
        return List.copyOf(roads);
    }

    public void addTile(Tile tileToAdd) {
        // If already added, do nothing
        if (tiles.contains(tileToAdd)) {
            return;
        }

        if (tiles.size() >= 3) {
            throw new IllegalStateException("Cannot assign more than 3 Tiles to SettlementPosition " + id);
        }
        tiles.add(tileToAdd);
        tileToAdd.addSubscriber(this);
    }

    public void addRoad(Road road) {
        // If already added, do nothing
        if (roads.contains(road)) {
            return;
        }

        if (roads.size() >= 3) {
            throw new IllegalStateException("Cannot connect more than 3 Roads to SettlementPosition " + id);
        }
        this.roads.add(road);
    }

    public void setCoordinates(double x, double y) {
        if (this.coordinates[0] == 0 && this.coordinates[1] == 0) {
            this.coordinates = new double[]{x, y};
        }
    }

    public void setBuilding(Building building) throws GameException {
<<<<<<< HEAD
        if (this.building != null && !this.building.getPlayer().equals(building.getPlayer())) {
            throw new GameException("Player mismatch when placing building: positionId = %s, playerId = %s", id, building.getPlayer().getUniqueId());
=======
        if (this.building != null) {
            logger.errorf("Placement of building not allowed -> intersection occupied: positionId = %s, playerId = %s", id, building.getOwnerPlayerId());
            throw new IntersectionOccupiedException();
>>>>>>> 3dabee46
        }

        /*
            The three intersections surrounding this settlement position MUST NOT have buildings on it,
            and there may only be one road adjacent to this settlement position
         */
        boolean hasNoNeighbouringBuildings = getNeighbours().stream().allMatch(sp -> sp.getBuildingOwner() == null);
        if (!hasNoNeighbouringBuildings) {
<<<<<<< HEAD
            throw new GameException("Placement of building is not allowed -> spacing rule violated: positionId = %s, playerId = %s", id, building.getPlayer().getUniqueId());
=======
            logger.errorf("Placement of building is not allowed -> spacing rule violated: positionId = %s, playerId = %s", id, building.getOwnerPlayerId());
            throw new SpacingRuleViolationException();
>>>>>>> 3dabee46
        }

        boolean atLeastOneOwnedRoad = getRoads().stream().anyMatch(road -> !Util.isEmpty(road.getOwnerPlayerId()) && road.getOwnerPlayerId().equals(building.getPlayer().getUniqueId()));
        if (!atLeastOneOwnedRoad) {
<<<<<<< HEAD
            throw new GameException("Placement of building is not allowed -> no owned road adjacent: positionId = %s, playerId = %s", id, building.getPlayer().getUniqueId());
=======
            logger.errorf("Placement of building is not allowed -> no owned road adjacent: positionId = %s, playerId = %s", id, building.getOwnerPlayerId());
            throw new NoAdjacentRoadException();
>>>>>>> 3dabee46
        }

        this.building = building;
    }

    public Player getBuildingOwner() {
        return this.building == null ? null : building.getPlayer();
    }

    public double[] getCoordinates() {
        return coordinates.clone();
    }

    @Override
    public ObjectNode toJson() {
        ObjectMapper mapper = new ObjectMapper();
        ObjectNode settlementPositionNode = mapper.createObjectNode();

        settlementPositionNode.put("id", this.id);

        if (this.building != null) {
            settlementPositionNode.set("building", this.building.toJson()); // type of Building
        } else {
            settlementPositionNode.putNull("building");
        }

        ArrayNode coordsNode = mapper.createArrayNode();
        coordsNode.add(this.coordinates[0]); // Add x
        coordsNode.add(this.coordinates[1]); // Add y
        settlementPositionNode.set("coordinates", coordsNode);

        return settlementPositionNode;
    }

    @Override
    public void update(TileType resourceType) {
        if (building == null)
            return;

        building.distributeResourcesToPlayer(resourceType);
    }
}<|MERGE_RESOLUTION|>--- conflicted
+++ resolved
@@ -18,14 +18,10 @@
 import java.util.ArrayList;
 import java.util.List;
 
-<<<<<<< HEAD
 public class SettlementPosition implements Placable, Subscriber<TileType> {
-=======
-public class SettlementPosition implements Placable {
 
     private static final Logger logger = Logger.getLogger(SettlementPosition.class);
 
->>>>>>> 3dabee46
     Building building = null;
     List<Road> roads = new ArrayList<>(3);
     ArrayList<Tile> tiles = new ArrayList<>(3);
@@ -96,14 +92,11 @@
     }
 
     public void setBuilding(Building building) throws GameException {
-<<<<<<< HEAD
         if (this.building != null && !this.building.getPlayer().equals(building.getPlayer())) {
             throw new GameException("Player mismatch when placing building: positionId = %s, playerId = %s", id, building.getPlayer().getUniqueId());
-=======
-        if (this.building != null) {
-            logger.errorf("Placement of building not allowed -> intersection occupied: positionId = %s, playerId = %s", id, building.getOwnerPlayerId());
+        } else if (this.building != null) {
+            logger.errorf("Placement of building not allowed -> intersection occupied: positionId = %s, playerId = %s", id, building.getPlayer().getUniqueId());
             throw new IntersectionOccupiedException();
->>>>>>> 3dabee46
         }
 
         /*
@@ -112,22 +105,14 @@
          */
         boolean hasNoNeighbouringBuildings = getNeighbours().stream().allMatch(sp -> sp.getBuildingOwner() == null);
         if (!hasNoNeighbouringBuildings) {
-<<<<<<< HEAD
-            throw new GameException("Placement of building is not allowed -> spacing rule violated: positionId = %s, playerId = %s", id, building.getPlayer().getUniqueId());
-=======
-            logger.errorf("Placement of building is not allowed -> spacing rule violated: positionId = %s, playerId = %s", id, building.getOwnerPlayerId());
+            logger.errorf("Placement of building is not allowed -> spacing rule violated: positionId = %s, playerId = %s", id, building.getPlayer().getUniqueId());
             throw new SpacingRuleViolationException();
->>>>>>> 3dabee46
         }
 
         boolean atLeastOneOwnedRoad = getRoads().stream().anyMatch(road -> !Util.isEmpty(road.getOwnerPlayerId()) && road.getOwnerPlayerId().equals(building.getPlayer().getUniqueId()));
         if (!atLeastOneOwnedRoad) {
-<<<<<<< HEAD
-            throw new GameException("Placement of building is not allowed -> no owned road adjacent: positionId = %s, playerId = %s", id, building.getPlayer().getUniqueId());
-=======
-            logger.errorf("Placement of building is not allowed -> no owned road adjacent: positionId = %s, playerId = %s", id, building.getOwnerPlayerId());
+            logger.errorf("Placement of building is not allowed -> no owned road adjacent: positionId = %s, playerId = %s", id, building.getPlayer().getUniqueId());
             throw new NoAdjacentRoadException();
->>>>>>> 3dabee46
         }
 
         this.building = building;
