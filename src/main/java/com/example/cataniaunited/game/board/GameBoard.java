--- conflicted
+++ resolved
@@ -47,13 +47,9 @@
     List<Road> roadList;
     List<Port> portList;
 
-<<<<<<< HEAD
-    private int robberTileId;
-=======
     private Tile robberTile;
     private boolean robberMovedThisTurn;
     private int latestRolledDiceTotal;
->>>>>>> b0c7cbbe
 
     /**
      * Constructs a new GameBoard based on the number of players.
@@ -74,29 +70,17 @@
 
         generateTileList();
 
-<<<<<<< HEAD
-        this.robberTileId = tileList.stream()
-                .filter(tile -> tile.getType() == TileType.WASTE)
-                .findFirst()
-                .orElseThrow(() -> new IllegalStateException("No desert tile found"))
-                .getId();
-=======
         this.robberTile = tileList.stream()
                 .filter(tile -> tile.getType() == TileType.WASTE)
                 .findFirst()
                 .orElseThrow(() -> new IllegalStateException("No desert tile found"));
->>>>>>> b0c7cbbe
 
         generateBoard();
 
         this.diceRoller = new DiceRoller();
         subscribeTilesToDice();
 
-<<<<<<< HEAD
-        diceRoller.removeSubscriber(getTileById(robberTileId));
-=======
         diceRoller.removeSubscriber(getTileById(robberTile.getId()));
->>>>>>> b0c7cbbe
 
         long endtime = System.nanoTime();
 
@@ -234,11 +218,7 @@
     }
 
     public void placeRobber(int newRobberTileId) {
-<<<<<<< HEAD
-        Tile oldRobberTile = getTileById(getRobberTileId());
-=======
         Tile oldRobberTile = getRobberTile();
->>>>>>> b0c7cbbe
         Tile newRobberTile = getTileById(newRobberTileId);
 
         //Release old robber tile
@@ -251,11 +231,7 @@
             diceRoller.removeSubscriber(newRobberTile);
         }
 
-<<<<<<< HEAD
-        this.robberTileId = newRobberTileId;
-=======
         this.robberTile = newRobberTile;
->>>>>>> b0c7cbbe
     }
 
     private boolean hasAdjacentRoads(Road road, Player player) {
@@ -347,10 +323,6 @@
         return roadList;
     }
 
-<<<<<<< HEAD
-    public int getRobberTileId() {
-        return robberTileId;
-=======
     public Tile getRobberTile() {
         return robberTile;
     }
@@ -369,7 +341,6 @@
 
     public void setLatestRolledDiceTotal(int diceValueTotal){
         this.latestRolledDiceTotal = diceValueTotal;
->>>>>>> b0c7cbbe
     }
 
     public boolean isTileProducing(Tile tile){
@@ -400,11 +371,7 @@
         // Add tiles
         for (Tile tile : this.tileList) {
             ObjectNode tileJson = tile.toJson();
-<<<<<<< HEAD
-            tileJson.put("isRobbed", tile.getId() == robberTileId);
-=======
             tileJson.put("isRobbed", tile.getId() == robberTile.getId());
->>>>>>> b0c7cbbe
             tilesNode.add(tileJson);
         }
 
@@ -455,11 +422,7 @@
      */
     private void subscribeTilesToDice() {
         tileList.stream()
-<<<<<<< HEAD
-        .filter(tile -> tile.getType() != TileType.WASTE && tile.getId() != getRobberTileId())
-=======
         .filter(tile -> tile.getType() != TileType.WASTE && tile.getId() != getRobberTile().getId())
->>>>>>> b0c7cbbe
         .forEach(tile -> tile.subscribeToDice(diceRoller));
     }
 
@@ -472,4 +435,4 @@
     public ObjectNode rollDice() {
         return diceRoller.rollDice();
     }
-}
+}