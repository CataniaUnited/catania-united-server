package com.example.cataniaunited.game.board;

import com.example.cataniaunited.exception.GameException;
import com.example.cataniaunited.game.board.tile_list_builder.StandardTileListBuilder;
import com.example.cataniaunited.game.board.tile_list_builder.Tile;
import com.example.cataniaunited.game.board.tile_list_builder.TileListBuilder;
import com.example.cataniaunited.game.board.tile_list_builder.TileListDirector;
import com.example.cataniaunited.game.buildings.Settlement;
import com.example.cataniaunited.player.PlayerColor;
import com.fasterxml.jackson.databind.ObjectMapper;
import com.fasterxml.jackson.databind.node.ArrayNode;
import com.fasterxml.jackson.databind.node.ObjectNode;
import org.jboss.logging.Logger;

import java.util.HashMap;
import java.util.List;
import java.util.Map;

public class GameBoard {
    private static final Logger logger = Logger.getLogger(GameBoard.class);
    static final int DEFAULT_TILES_PER_PLAYER_GOAL = 6;
    static final int SIZE_OF_HEX = 10;
    final int sizeOfBoard;

    List<SettlementPosition> settlementPositionGraph;
    List<Tile> tileList;
    List<Road> roadList;

    public GameBoard(int playerCount) {
        if (playerCount <= 1) {
            throw new IllegalArgumentException("Player count must be greater than 1.");
        }

        sizeOfBoard = calculateSizeOfBoard(playerCount);
        logger.infof("Generating Board for %d players, with %d Levels...%n", playerCount, sizeOfBoard);
        long starttime = System.nanoTime();

        generateTileList();
        generateBoard();

        long endtime = System.nanoTime();

        // Something went wrong
        if (this.tileList == null || this.settlementPositionGraph == null || this.roadList == null) {
            logger.errorf("Board generation failed for %d players.", playerCount);
            throw new IllegalStateException("Board generation resulted in null lists.");
        }

        logger.infof("Generated Board for %d players, with %d Levels in %fs%n".formatted(playerCount, sizeOfBoard, (endtime - starttime) * 10e-10));
    }

    static int calculateSizeOfBoard(int playerCount) {
        return switch (playerCount) {
            case 2, 3, 4 -> 3;
            case 5, 6 -> 4;
            case 7, 8 -> 5;
            default -> (int) Math.floor(Math.sqrt((double) (DEFAULT_TILES_PER_PLAYER_GOAL * playerCount - 1) / 3)) + 1;
        };
    }

    void generateTileList() {
        TileListBuilder tileBuilder = new StandardTileListBuilder();
        TileListDirector director = new TileListDirector(tileBuilder);
        director.constructStandardTileList(sizeOfBoard, SIZE_OF_HEX, true);
        tileList = tileBuilder.getTileList();
    }

    void generateBoard() {
        if (this.tileList == null) {
            throw new IllegalStateException("Cannot generate board graph before tile list is generated.");
        }

        GraphBuilder graphBuilder = new GraphBuilder(tileList, sizeOfBoard);
        settlementPositionGraph = graphBuilder.generateGraph();
        roadList = graphBuilder.getRoadList();
    }

    public void placeSettlement(String playerId, PlayerColor color, int positionId) throws GameException {
        try {
            SettlementPosition settlementPosition = settlementPositionGraph.get(positionId - 1);
<<<<<<< HEAD
            settlementPosition.setBuilding(new Settlement(playerId));

=======
            settlementPosition.setBuilding(new Settlement(playerId, color));
>>>>>>> 11c7848d
        } catch (IndexOutOfBoundsException e) {
            throw new GameException("Settlement position not found: id = %s", positionId);
        }
    }

    public void placeRoad(String playerId, PlayerColor color, int roadId) throws GameException {
        try {
            Road road = roadList.get(roadId - 1);
            road.setOwnerPlayerId(playerId);
            road.setColor(color);
        } catch (IndexOutOfBoundsException e) {
            throw new GameException("Road not found: id = %s", roadId);
        }
    }

    public List<SettlementPosition> getSettlementPositionGraph() {
        return settlementPositionGraph;
    }

    public List<Tile> getTileList() {
        return tileList;
    }

    public List<Road> getRoadList() {
        return roadList;
    }

    public ObjectNode getJson() {
        ObjectMapper mapper = new ObjectMapper();
        ObjectNode boardNode = mapper.createObjectNode();

        // Components of Json
        ArrayNode tilesNode = mapper.createArrayNode();
        ArrayNode positionsNode = mapper.createArrayNode();
        ArrayNode roadsNode = mapper.createArrayNode();

        // Add tiles
        for (Tile tile : this.tileList) {
            tilesNode.add(tile.toJson());
        }

        // Add Settlement positions
        for (SettlementPosition position : this.settlementPositionGraph) {
            positionsNode.add(position.toJson());
        }

        // Add roads
        for (Road road : this.roadList) {
            roadsNode.add(road.toJson());
        }

        // Add the arrays to the main board node
        boardNode.set("tiles", tilesNode);
        boardNode.set("settlementPositions", positionsNode);
        boardNode.set("roads", roadsNode);

        boardNode.put("ringsOfBoard", this.sizeOfBoard);
        boardNode.put("sizeOfHex", DEFAULT_TILES_PER_PLAYER_GOAL);

        return boardNode;
    }

}<|MERGE_RESOLUTION|>--- conflicted
+++ resolved
@@ -11,10 +11,7 @@
 import com.fasterxml.jackson.databind.node.ArrayNode;
 import com.fasterxml.jackson.databind.node.ObjectNode;
 import org.jboss.logging.Logger;
-
-import java.util.HashMap;
 import java.util.List;
-import java.util.Map;
 
 public class GameBoard {
     private static final Logger logger = Logger.getLogger(GameBoard.class);
@@ -78,12 +75,8 @@
     public void placeSettlement(String playerId, PlayerColor color, int positionId) throws GameException {
         try {
             SettlementPosition settlementPosition = settlementPositionGraph.get(positionId - 1);
-<<<<<<< HEAD
-            settlementPosition.setBuilding(new Settlement(playerId));
+            settlementPosition.setBuilding(new Settlement(playerId, color));
 
-=======
-            settlementPosition.setBuilding(new Settlement(playerId, color));
->>>>>>> 11c7848d
         } catch (IndexOutOfBoundsException e) {
             throw new GameException("Settlement position not found: id = %s", positionId);
         }
