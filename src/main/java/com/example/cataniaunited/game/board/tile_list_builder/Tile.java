--- conflicted
+++ resolved
@@ -3,24 +3,17 @@
 import com.example.cataniaunited.Publisher;
 import com.example.cataniaunited.Subscriber;
 import com.example.cataniaunited.game.board.Placable;
-<<<<<<< HEAD
 import com.example.cataniaunited.game.board.SettlementPosition;
-=======
 import com.example.cataniaunited.Subscriber;
 import com.example.cataniaunited.game.dice.DiceRoller;
->>>>>>> 3cf4022b
 import com.fasterxml.jackson.databind.ObjectMapper;
 import com.fasterxml.jackson.databind.node.ArrayNode;
 import com.fasterxml.jackson.databind.node.ObjectNode;
 
-<<<<<<< HEAD
 import java.util.ArrayList;
 import java.util.List;
 
 public class Tile implements Placable, Publisher<SettlementPosition, TileType>, Subscriber<Integer> {
-=======
-public class Tile implements Placable, Subscriber<DiceRoller, Integer> {
->>>>>>> 3cf4022b
     final TileType type;
     int value = 0; // To set later
 
@@ -28,11 +21,7 @@
 
     int id;
 
-<<<<<<< HEAD
     public List<SettlementPosition> settlementsOfTile = new ArrayList<>(6);
-=======
-    private boolean hasResource = false;
->>>>>>> 3cf4022b
 
     public Tile(TileType type) {
         this.type = type;
@@ -103,7 +92,6 @@
         return tileNode;
     }
 
-<<<<<<< HEAD
     @Override
     public void addSubscriber(SettlementPosition subscriber){
         settlementsOfTile.add(subscriber);
@@ -125,17 +113,11 @@
     public void update(Integer notification) {
         if (value == notification)
             notifySubscribers(type);
-=======
+    }
+
+    // TODO: refactor to equal addSubscriber
     public void subscribeToDice(DiceRoller diceRoller) {
         diceRoller.addSubscriber(this);
-    }
-
-    @Override
-    public void update(Integer diceTotal) {
-        if (this.value == diceTotal && this.type != TileType.WASTE) {
-            this.hasResource = true;
-            // notify buildings here
-        }
     }
 
     public boolean hasResource() {
@@ -144,6 +126,5 @@
 
     public void resetResource() {
         this.hasResource = false;
->>>>>>> 3cf4022b
     }
 }