--- conflicted
+++ resolved
@@ -1,3 +1,4 @@
+// src/main/java/com/example/cataniaunited/game/GameService.java
 package com.example.cataniaunited.game;
 
 import com.example.cataniaunited.dto.MessageDTO;
@@ -62,16 +63,15 @@
         MessageDTO dto = new MessageDTO(
                 MessageType.GAME_STARTED, null, lobbyId, payload);
 
-        order.stream()
-                .map(playerService::getPlayerById)
-                .filter(Objects::nonNull)
-                .forEach(p -> p.sendMessage(dto));
-
-        LOG.infov("Game started in lobby {0}  order {1}", lobbyId, order);
+        /* 4) multicast */
+        for (String pid : order) {
+            Player p = playerService.getPlayerById(pid);
+            if (p != null) p.sendMessage(dto);
+        }
+        LOG.infov("Game started in lobby {0}  – order {1}", lobbyId, order);
         return dto;
     }
 
-    /* ────────────────── in-game actions ──────────────────── */
 
     public void placeSettlement(String lobbyId, String playerId, int pos)
             throws GameException {
@@ -90,7 +90,6 @@
                 lobbyService.getPlayerColor(lobbyId, playerId), roadId);
     }
 
-    /* ────────────────── helper / access ──────────────────── */
 
     public ObjectNode getGameboardJsonByLobbyId(String lobbyId)
             throws GameException {
@@ -104,9 +103,7 @@
         return b;
     }
 
-    /* ────────────────── broadcast win ────────────────────── */
 
-<<<<<<< HEAD
     public Uni<MessageDTO> broadcastWin(io.quarkus.websockets.next.WebSocketConnection conn,
                                         String lobbyId, String winner) {
 
@@ -115,37 +112,5 @@
         MessageDTO msg = new MessageDTO(MessageType.GAME_WON, winner, lobbyId, win);
         return conn.broadcast().sendText(msg)
                 .chain(__ -> Uni.createFrom().item(msg));
-=======
-
-    public Uni<MessageDTO> broadcastWin(WebSocketConnection conn,
-                                        String lobbyId,
-                                        String winnerId) {
-
-        ObjectNode n = JsonNodeFactory.instance.objectNode()
-                .put("winner", winnerId);
-
-        MessageDTO m = new MessageDTO(
-                MessageType.GAME_WON,
-                winnerId,
-                lobbyId,
-                n
-        );
-        LOG.infov("Player {0} won in lobby {1}", winnerId, lobbyId);
-
-        return conn.broadcast()
-                .sendText(m)
-                .chain(i -> Uni.createFrom().item(m));
-
-    public ObjectNode rollDice(String lobbyId) throws GameException {
-        return getGameboardByLobbyId(lobbyId).rollDice();
-    }
-  
-    public Uni<MessageDTO> broadcastWin(WebSocketConnection connection, String lobbyId, String winnerPlayerId) {
-        ObjectNode message = JsonNodeFactory.instance.objectNode();
-        message.put("winner", winnerPlayerId);
-        MessageDTO messageDTO = new MessageDTO(MessageType.GAME_WON, winnerPlayerId, lobbyId, message);
-        logger.infof("Player %s has won the game in lobby %s", winnerPlayerId, lobbyId);
-        return connection.broadcast().sendText(messageDTO).chain(i -> Uni.createFrom().item(messageDTO));
->>>>>>> 1bb4748b
     }
 }