package com.example.cataniaunited.game;

import com.example.cataniaunited.dto.MessageDTO;
import com.example.cataniaunited.dto.MessageType;
import com.example.cataniaunited.exception.GameException;
import com.example.cataniaunited.game.board.GameBoard;
import com.example.cataniaunited.lobby.Lobby;
import com.example.cataniaunited.lobby.LobbyService;
import com.example.cataniaunited.player.Player;
import com.example.cataniaunited.player.PlayerService;
import com.fasterxml.jackson.databind.node.JsonNodeFactory;
import com.fasterxml.jackson.databind.node.ObjectNode;
import io.smallrye.mutiny.Uni;
import jakarta.enterprise.context.ApplicationScoped;
import jakarta.inject.Inject;
import org.jboss.logging.Logger;

import java.util.*;
import java.util.concurrent.ConcurrentHashMap;

/**
 * Central game-state service.
 */
@ApplicationScoped
public class GameService {

    private static final Logger LOG = Logger.getLogger(GameService.class);
    private static final ConcurrentHashMap<String, GameBoard> BOARDS = new ConcurrentHashMap<>();

    @Inject LobbyService  lobbyService;
    @Inject PlayerService playerService;

    /* ────────────────── board / start game ────────────────── */

    public GameBoard createGameboard(String lobbyId) throws GameException {
        Lobby lob = lobbyService.getLobbyById(lobbyId);
        GameBoard board = new GameBoard(lob.getPlayers().size());
        BOARDS.put(lobbyId, board);
        return board;
    }
    public GameBoard getBoard(String lobbyId) throws GameException {
        return board(lobbyId);
    }

<<<<<<< HEAD
    /** ⇠ compatibility shim for legacy code (e.g. GameWebSocket) */
    public GameBoard getGameboardByLobbyId(String lobbyId) throws GameException {
        return board(lobbyId);          // just delegate to the internal helper
=======
    public void placeSettlement(String lobbyId, String playerId, int settlementPositionId) throws GameException {
        checkPlayerTurn(lobbyId, playerId);
        GameBoard gameboard = getGameboardByLobbyId(lobbyId);
        PlayerColor color = lobbyService.getPlayerColor(lobbyId, playerId);
        gameboard.placeSettlement(playerService.getPlayerById(playerId), color, settlementPositionId);
        playerService.addVictoryPoints(playerId, 1);
>>>>>>> 44987105
    }

    public MessageDTO startGame(String lobbyId) throws GameException {
        Lobby lob = lobbyService.getLobbyById(lobbyId);

        if (lob.isGameStarted())
            throw new GameException("Game already started");
        if (lob.getPlayers().size() < 2)
            throw new GameException("Need at least 2 players");

        GameBoard board = createGameboard(lobbyId);

        List<String> order = new ArrayList<>(lob.getPlayers());
        Collections.shuffle(order);
        lob.setPlayerOrder(order);
        lob.setActivePlayer(order.get(0));
        lob.setGameStarted(true);

        ObjectNode payload = JsonNodeFactory.instance.objectNode();
        payload.putPOJO("playerOrder", order);
        payload.set("board", board.getJson());

        MessageDTO dto = new MessageDTO(
                MessageType.GAME_STARTED, null, lobbyId, payload);

        order.stream()
                .map(playerService::getPlayerById)
                .filter(Objects::nonNull)
                .forEach(p -> p.sendMessage(dto));

        LOG.infov("Game started in lobby {0}  order {1}", lobbyId, order);
        return dto;
    }

    /* ────────────────── in-game actions ──────────────────── */

    public void placeSettlement(String lobbyId, String playerId, int pos)
            throws GameException {

        GameBoard b = board(lobbyId);
        b.placeSettlement(playerId,
                lobbyService.getPlayerColor(lobbyId, playerId), pos);
        playerService.addVictoryPoints(playerId, 1);
    }

    public void placeRoad(String lobbyId, String playerId, int roadId)
            throws GameException {

        GameBoard b = board(lobbyId);
        b.placeRoad(playerId,
                lobbyService.getPlayerColor(lobbyId, playerId), roadId);
    }

    /* ────────────────── helper / access ──────────────────── */

    public ObjectNode getGameboardJsonByLobbyId(String lobbyId)
            throws GameException {
        return board(lobbyId).getJson();
    }

    private GameBoard board(String lobbyId) throws GameException {
        GameBoard b = BOARDS.get(lobbyId);
        if (b == null)
            throw new GameException("Gameboard for Lobby not found: %s", lobbyId);
        return b;
    }

    /* ────────────────── broadcast win ────────────────────── */

    public Uni<MessageDTO> broadcastWin(io.quarkus.websockets.next.WebSocketConnection conn,
                                        String lobbyId, String winner) {

        ObjectNode win = JsonNodeFactory.instance.objectNode()
                .put("winner", winner);
        MessageDTO msg = new MessageDTO(MessageType.GAME_WON, winner, lobbyId, win);
        return conn.broadcast().sendText(msg)
                .chain(__ -> Uni.createFrom().item(msg));
    }

    public void clearGameBoardsForTesting() {
        lobbyToGameboardMap.clear();
        logger.info("All game boards have been cleared for testing.");
    }
}<|MERGE_RESOLUTION|>--- conflicted
+++ resolved
@@ -1,76 +1,77 @@
 package com.example.cataniaunited.game;
 
-import com.example.cataniaunited.dto.MessageDTO;
-import com.example.cataniaunited.dto.MessageType;
 import com.example.cataniaunited.exception.GameException;
 import com.example.cataniaunited.game.board.GameBoard;
 import com.example.cataniaunited.lobby.Lobby;
 import com.example.cataniaunited.lobby.LobbyService;
-import com.example.cataniaunited.player.Player;
 import com.example.cataniaunited.player.PlayerService;
-import com.fasterxml.jackson.databind.node.JsonNodeFactory;
+import com.example.cataniaunited.player.PlayerColor;
 import com.fasterxml.jackson.databind.node.ObjectNode;
-import io.smallrye.mutiny.Uni;
 import jakarta.enterprise.context.ApplicationScoped;
 import jakarta.inject.Inject;
 import org.jboss.logging.Logger;
+import com.example.cataniaunited.dto.MessageDTO;
+import com.example.cataniaunited.dto.MessageType;
+import com.fasterxml.jackson.databind.node.JsonNodeFactory;
+import io.quarkus.websockets.next.WebSocketConnection;
+import io.smallrye.mutiny.Uni;
 
-import java.util.*;
+import java.util.ArrayList;
+import java.util.Collections;
+import java.util.List;
+import java.util.Objects;
 import java.util.concurrent.ConcurrentHashMap;
 
-/**
- * Central game-state service.
- */
 @ApplicationScoped
 public class GameService {
 
-    private static final Logger LOG = Logger.getLogger(GameService.class);
-    private static final ConcurrentHashMap<String, GameBoard> BOARDS = new ConcurrentHashMap<>();
+    private static final Logger logger = Logger.getLogger(GameService.class);
+    private static final ConcurrentHashMap<String, GameBoard> lobbyToGameboardMap = new ConcurrentHashMap<>();
 
-    @Inject LobbyService  lobbyService;
-    @Inject PlayerService playerService;
+    @Inject
+    LobbyService lobbyService;
 
-    /* ────────────────── board / start game ────────────────── */
+    @Inject
+    PlayerService playerService;
+
 
     public GameBoard createGameboard(String lobbyId) throws GameException {
-        Lobby lob = lobbyService.getLobbyById(lobbyId);
-        GameBoard board = new GameBoard(lob.getPlayers().size());
-        BOARDS.put(lobbyId, board);
-        return board;
-    }
-    public GameBoard getBoard(String lobbyId) throws GameException {
-        return board(lobbyId);
+        Lobby lobby = lobbyService.getLobbyById(lobbyId);
+        GameBoard gameboard = new GameBoard(lobby.getPlayers().size());
+        addGameboardToList(lobby.getLobbyId(), gameboard);
+        return gameboard;
     }
 
-<<<<<<< HEAD
-    /** ⇠ compatibility shim for legacy code (e.g. GameWebSocket) */
-    public GameBoard getGameboardByLobbyId(String lobbyId) throws GameException {
-        return board(lobbyId);          // just delegate to the internal helper
-=======
     public void placeSettlement(String lobbyId, String playerId, int settlementPositionId) throws GameException {
         checkPlayerTurn(lobbyId, playerId);
         GameBoard gameboard = getGameboardByLobbyId(lobbyId);
         PlayerColor color = lobbyService.getPlayerColor(lobbyId, playerId);
         gameboard.placeSettlement(playerService.getPlayerById(playerId), color, settlementPositionId);
         playerService.addVictoryPoints(playerId, 1);
->>>>>>> 44987105
+    }
+
+    public void placeRoad(String lobbyId, String playerId, int roadId) throws GameException {
+        checkPlayerTurn(lobbyId, playerId);
+        GameBoard gameboard = getGameboardByLobbyId(lobbyId);
+        PlayerColor color = lobbyService.getPlayerColor(lobbyId, playerId);
+        gameboard.placeRoad(playerId, color, roadId);
     }
 
     public MessageDTO startGame(String lobbyId) throws GameException {
-        Lobby lob = lobbyService.getLobbyById(lobbyId);
+        Lobby lobby = lobbyService.getLobbyById(lobbyId);
 
-        if (lob.isGameStarted())
+        if (lobby.isGameStarted())
             throw new GameException("Game already started");
-        if (lob.getPlayers().size() < 2)
+        if (lobby.getPlayers().size() < 2)
             throw new GameException("Need at least 2 players");
 
         GameBoard board = createGameboard(lobbyId);
 
-        List<String> order = new ArrayList<>(lob.getPlayers());
+        List<String> order = new ArrayList<>(lobby.getPlayers());
         Collections.shuffle(order);
-        lob.setPlayerOrder(order);
-        lob.setActivePlayer(order.get(0));
-        lob.setGameStarted(true);
+        lobby.setPlayerOrder(order);
+        lobby.setActivePlayer(order.get(0));
+        lobby.setGameStarted(true);
 
         ObjectNode payload = JsonNodeFactory.instance.objectNode();
         payload.putPOJO("playerOrder", order);
@@ -84,53 +85,45 @@
                 .filter(Objects::nonNull)
                 .forEach(p -> p.sendMessage(dto));
 
-        LOG.infov("Game started in lobby {0}  order {1}", lobbyId, order);
+        logger.infof("Game started in lobby: lobbyId=%s, order=%s", lobbyId, order);
         return dto;
     }
 
-    /* ────────────────── in-game actions ──────────────────── */
-
-    public void placeSettlement(String lobbyId, String playerId, int pos)
-            throws GameException {
-
-        GameBoard b = board(lobbyId);
-        b.placeSettlement(playerId,
-                lobbyService.getPlayerColor(lobbyId, playerId), pos);
-        playerService.addVictoryPoints(playerId, 1);
+    public ObjectNode getGameboardJsonByLobbyId(String lobbyId) throws GameException {
+        GameBoard gameBoard = getGameboardByLobbyId(lobbyId);
+        return gameBoard.getJson();
     }
 
-    public void placeRoad(String lobbyId, String playerId, int roadId)
-            throws GameException {
-
-        GameBoard b = board(lobbyId);
-        b.placeRoad(playerId,
-                lobbyService.getPlayerColor(lobbyId, playerId), roadId);
+    public GameBoard getGameboardByLobbyId(String lobbyId) throws GameException {
+        GameBoard gameboard = lobbyToGameboardMap.get(lobbyId);
+        if (gameboard == null) {
+            logger.errorf("Gameboard for Lobby not found: id = %s", lobbyId);
+            throw new GameException("Gameboard for Lobby not found: id = %s", lobbyId);
+        }
+        return gameboard;
     }
 
-    /* ────────────────── helper / access ──────────────────── */
-
-    public ObjectNode getGameboardJsonByLobbyId(String lobbyId)
-            throws GameException {
-        return board(lobbyId).getJson();
+    private void checkPlayerTurn(String lobbyId, String playerId) throws GameException {
+        if (!lobbyService.isPlayerTurn(lobbyId, playerId)) {
+            throw new GameException("It is not the players turn: playerId=%s, lobbyId=%s", playerId, lobbyId);
+        }
     }
 
-    private GameBoard board(String lobbyId) throws GameException {
-        GameBoard b = BOARDS.get(lobbyId);
-        if (b == null)
-            throw new GameException("Gameboard for Lobby not found: %s", lobbyId);
-        return b;
+    void addGameboardToList(String lobbyId, GameBoard gameboard) {
+        lobbyToGameboardMap.put(lobbyId, gameboard);
     }
 
-    /* ────────────────── broadcast win ────────────────────── */
 
-    public Uni<MessageDTO> broadcastWin(io.quarkus.websockets.next.WebSocketConnection conn,
-                                        String lobbyId, String winner) {
-
-        ObjectNode win = JsonNodeFactory.instance.objectNode()
-                .put("winner", winner);
-        MessageDTO msg = new MessageDTO(MessageType.GAME_WON, winner, lobbyId, win);
-        return conn.broadcast().sendText(msg)
-                .chain(__ -> Uni.createFrom().item(msg));
+    public ObjectNode rollDice(String lobbyId) throws GameException {
+        return getGameboardByLobbyId(lobbyId).rollDice();
+    }
+  
+    public Uni<MessageDTO> broadcastWin(WebSocketConnection connection, String lobbyId, String winnerPlayerId) {
+        ObjectNode message = JsonNodeFactory.instance.objectNode();
+        message.put("winner", winnerPlayerId);
+        MessageDTO messageDTO = new MessageDTO(MessageType.GAME_WON, winnerPlayerId, lobbyId, message);
+        logger.infof("Player %s has won the game in lobby %s", winnerPlayerId, lobbyId);
+        return connection.broadcast().sendText(messageDTO).chain(i -> Uni.createFrom().item(messageDTO));
     }
 
     public void clearGameBoardsForTesting() {
