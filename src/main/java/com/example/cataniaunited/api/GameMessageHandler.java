--- conflicted
+++ resolved
@@ -87,11 +87,7 @@
                 case TRADE_WITH_BANK -> handleTradeWithBank(message);
                 case TRADE_WITH_PLAYER -> throw new GameException("Not yet implemented");
                 case ERROR, CONNECTION_SUCCESSFUL, CLIENT_DISCONNECTED, LOBBY_CREATED, LOBBY_UPDATED, PLAYER_JOINED,
-<<<<<<< HEAD
-                        GAME_BOARD_JSON, GAME_WON, DICE_RESULT, ROBBER_PHASE, NEXT_TURN, GAME_STARTED ->
-=======
-                        GAME_BOARD_JSON, GAME_WON, DICE_RESULT, NEXT_TURN, GAME_STARTED, PLAYER_RESOURCE_UPDATE ->
->>>>>>> fbfcebab
+                        GAME_BOARD_JSON, GAME_WON, DICE_RESULT, ROBBER_PHASE, NEXT_TURN, GAME_STARTED, PLAYER_RESOURCE_UPDATE ->
                         throw new GameException("Invalid client command");
                 case END_TURN -> endTurn(message);
             };
@@ -429,7 +425,6 @@
                 );
     }
 
-
     /**
      * Handles a request from a player to trade resources with the bank.
      * This method now deserializes the message payload into a TradeRequest object
