--- conflicted
+++ resolved
@@ -54,9 +54,8 @@
     @OnTextMessage
     public Uni<MessageDTO> onText(MessageDTO m, WebSocketConnection c) {
         try {
-<<<<<<< HEAD
+
             return switch (m.getType()) {
-=======
             logger.infof("Received message: client = %s, message = %s", connection.id(), message);
             return switch (message.getType()) {
                 case CREATE_LOBBY -> createLobby(message);
@@ -76,7 +75,6 @@
             return Uni.createFrom().item(createErrorMessage(ge.getMessage()));
         }
     }
->>>>>>> 3dabee46
 
 
                 case CREATE_LOBBY     -> createLobby(m);
@@ -174,6 +172,9 @@
         return Uni.createFrom().item(startPacket);
     }
 
+}
+
+
     Uni<MessageDTO> handleDiceRoll(MessageDTO message, WebSocketConnection connection) throws GameException {
         ObjectNode diceResult = gameService.rollDice(message.getLobbyId());
         MessageDTO resultMessage = new MessageDTO(
@@ -187,4 +188,4 @@
                 .sendText(resultMessage)
                 .chain(() -> Uni.createFrom().item(resultMessage));
     }
-}+}
