--- conflicted
+++ resolved
@@ -12,18 +12,6 @@
 import jakarta.inject.Inject;
 import org.jboss.logging.Logger;
 
-<<<<<<< HEAD
-import java.util.List;
-
-
-// fixme this class contains the conceptual game logic which shouldnt be part of communication -> split receiving / handling / sending
-//  this is especially visible from the SettlementAction, which is unrelated to websocket responsibilities but closely coupled
-
-// fixme avoid manually parsing and prepping JSONs, either use a auto mapper or extract JSON operations
-//  the websocket shouldnt need to know what to transmit (it shouldnt change much if you move to eg. protobuf)
-
-=======
->>>>>>> e9d149f9
 /**
  * WebSocket endpoint for handling Catan game interactions.
  * This class manages WebSocket connections, receives messages from clients,
@@ -93,299 +81,4 @@
         logger.errorf("Unexpected Error occurred: connection = %s, error = %s", connection.id(), error.getMessage());
         return Uni.createFrom().item(gameMessageHandler.createErrorMessage("Unexpected error"));
     }
-<<<<<<< HEAD
-
-    /**
-     * Handles a request to upgrade a settlement to a city on the game board.
-     *
-     * @param message    The {@link MessageDTO} containing the lobby ID, player ID, and settlement position ID.
-     * @param connection The WebSocket connection of the player making the request.
-     * @return A Uni emitting a {@link MessageDTO} with the updated game state,
-     * which is also broadcast to other players in the lobby.
-     * @throws GameException if the game service encounters an error during settlement upgrade.
-     */
-    Uni<MessageDTO> upgradeSettlement(MessageDTO message, WebSocketConnection connection) throws GameException {
-        SettlementAction upgradeAction = positionId -> gameService.upgradeSettlement(message.getLobbyId(), message.getPlayer(), positionId);
-        return handleSettlementAction(message, connection, upgradeAction);
-    }
-
-    /**
-     * Generic handler for settlement actions (place or upgrade).
-     * It parses the settlement position, executes the provided action, checks for a win condition,
-     * and then broadcasts the updated game state.
-     *
-     * @param message    The {@link MessageDTO} containing action details.
-     * @param connection The WebSocket connection of the player.
-     * @param action     The {@link SettlementAction} to execute (e.g., place or upgrade).
-     * @return A Uni emitting a {@link MessageDTO} with the updated game state or a win message.
-     * @throws GameException if the settlement position ID is invalid or the action fails.
-     */
-    Uni<MessageDTO> handleSettlementAction(MessageDTO message, WebSocketConnection connection, SettlementAction action) throws GameException {
-        JsonNode settlementPosition = message.getMessageNode("settlementPositionId");
-        try {
-            int position = Integer.parseInt(settlementPosition.toString());
-            action.execute(position);
-        } catch (NumberFormatException e) {
-            throw new GameException("Invalid settlement position id: id = %s", settlementPosition.toString());
-        }
-
-        if (playerService.checkForWin(message.getPlayer())) {
-            return gameService.broadcastWin(message.getLobbyId(), message.getPlayer());
-        }
-
-        ObjectNode payload = createGameBoardWithPlayers(message.getLobbyId());
-
-        MessageDTO update = new MessageDTO(
-                message.getType(),
-                message.getPlayer(),
-                message.getLobbyId(),
-                payload
-        );
-
-        return lobbyService.notifyPlayers(message.getLobbyId(), update)
-                .chain(() -> sendPlayerResources(message.getPlayer(), message.getLobbyId()))
-                .chain(() -> Uni.createFrom().item(update));
-    }
-
-    /**
-     * Handles a request for a player to join an existing lobby.
-     *
-     * @param message    The {@link MessageDTO} containing the lobby ID (code) and player ID.
-     * @param connection The WebSocket connection of the player attempting to join.
-     * @return A Uni emitting a {@link MessageDTO} confirming the player joined and their assigned color,
-     * which is also broadcast to other players in the lobby.
-     * @throws GameException if the lobby is not found or the player cannot join.
-     */
-    Uni<MessageDTO> joinLobby(MessageDTO message, WebSocketConnection connection) throws GameException {
-        boolean joined = lobbyService.joinLobbyByCode(message.getLobbyId(), message.getPlayer());
-
-        if (!joined) {
-            throw new GameException("Failed to join lobby: lobby session not found or full");
-        }
-
-        PlayerColor color = lobbyService.getPlayerColor(message.getLobbyId(), message.getPlayer());
-
-        ObjectNode colorNode = JsonNodeFactory.instance.objectNode();
-        colorNode.put(COLOR_FIELD, color.getHexCode());
-        MessageDTO playerJoinedMessage = new MessageDTO(MessageType.PLAYER_JOINED, message.getPlayer(), message.getLobbyId(), colorNode);
-        return lobbyService.notifyPlayers(message.getLobbyId(), playerJoinedMessage)
-                .chain(() -> sendPlayerResources(message.getPlayer(), message.getLobbyId()))
-                .chain(() -> {
-                    try {
-                        ObjectNode updatedGameState = createGameBoardWithPlayers(message.getLobbyId());
-                        MessageDTO boardUpdate = new MessageDTO(MessageType.GAME_BOARD_JSON, null, message.getLobbyId(), updatedGameState);
-                        return lobbyService.notifyPlayers(message.getLobbyId(), boardUpdate);
-                    } catch (GameException e) {
-                        logger.errorf("Failed to generate updated game board: %s", e.getMessage());
-                        return Uni.createFrom().item(playerJoinedMessage);  // fallback: still return success
-                    }
-                });
-    }
-
-
-    /**
-     * Handles a request to create a new lobby.
-     *
-     * @param message The {@link MessageDTO} containing the host player's ID.
-     * @return A Uni emitting a {@link MessageDTO} with the new lobby's ID and the host's assigned color.
-     * @throws GameException if lobby creation fails.
-     */
-
-    Uni<MessageDTO> createLobby(MessageDTO message) throws GameException {
-        String lobbyId = lobbyService.createLobby(message.getPlayer());
-        PlayerColor color = lobbyService.getPlayerColor(lobbyId, message.getPlayer());
-        ObjectNode colorNode = JsonNodeFactory.instance.objectNode();
-        colorNode.put(COLOR_FIELD, color.getHexCode());
-        return Uni.createFrom().item(
-                new MessageDTO(MessageType.LOBBY_CREATED, message.getPlayer(), lobbyId, colorNode));
-    }
-
-    /**
-     * Handles a request to set or update a player's username.
-     *
-     * @param message    The {@link MessageDTO} containing the new username. The player ID is inferred from the connection.
-     * @param connection The WebSocket connection of the player setting their username.
-     * @return A Uni emitting a {@link MessageDTO} confirming the username update, which is also broadcast to other players.
-     * @throws GameException if the player session is not found.
-     */
-    Uni<MessageDTO> setUsername(MessageDTO message, WebSocketConnection connection) throws GameException {
-        Player player = playerService.getPlayerByConnection(connection);
-        if (player != null) {
-            player.setUsername(message.getMessage().get("username").asText());
-            List<String> allPlayers = playerService.getAllPlayers().stream()
-                    .map(Player::getUsername).toList();
-            MessageDTO update = new MessageDTO(MessageType.LOBBY_UPDATED, player.getUsername(), null, allPlayers);
-            return lobbyService.notifyPlayers(message.getLobbyId(), update);
-        }
-        throw new GameException("No player session");
-    }
-
-    //TODO: Remove after implementation of player order
-    Uni<MessageDTO> setActivePlayer(MessageDTO message) throws GameException {
-        lobbyService.getLobbyById(message.getLobbyId()).setActivePlayer(message.getPlayer());
-        return sendPlayerResources(message.getPlayer(), message.getLobbyId())
-                .chain(() -> Uni.createFrom().item(new MessageDTO(MessageType.SET_ACTIVE_PLAYER, message.getPlayer(), message.getLobbyId())));
-    }
-
-    /**
-     * Creates a {@link MessageDTO} for sending an error message to a client.
-     *
-     * @param errorMessage The error message string.
-     * @return A {@link MessageDTO} of type ERROR containing the error message.
-     */
-    MessageDTO createErrorMessage(String errorMessage) {
-        ObjectNode errorNode = JsonNodeFactory.instance.objectNode();
-        errorNode.put("error", errorMessage);
-        return new MessageDTO(MessageType.ERROR, errorNode);
-    }
-
-    /**
-     * Handles a request to create a new game board for a lobby.
-     *
-     * @param message    The {@link MessageDTO} containing the lobby ID.
-     * @param connection The WebSocket connection of the player initiating the request.
-     * @return A Uni emitting a {@link MessageDTO} with the game board JSON,
-     * which is also broadcast to other players in the lobby.
-     * @throws GameException if game board creation fails.
-     */
-    Uni<MessageDTO> createGameBoard(MessageDTO message, WebSocketConnection connection) throws GameException {
-        GameBoard board = gameService.createGameboard(message.getLobbyId());
-
-        ObjectNode gameData = createGameBoardWithPlayers(message.getLobbyId());
-        gameData.setAll(board.getJson());
-
-        MessageDTO updateJson = new MessageDTO(
-                MessageType.GAME_BOARD_JSON,
-                null,
-                message.getLobbyId(),
-                gameData
-        );
-
-        return lobbyService.notifyPlayers(message.getLobbyId(), updateJson)
-                .chain(() -> sendPlayerResources(message.getPlayer(), message.getLobbyId()))
-                .replaceWith(Uni.createFrom().item(updateJson));
-
-    }
-
-    /**
-     * Handles a request to get the current game board for a lobby.
-     *
-     * @param message The {@link MessageDTO} containing the lobby ID.
-     * @return A Uni emitting a {@link MessageDTO} with the game board JSON, sent only to the requesting client.
-     * @throws GameException if the game board cannot be retrieved.
-     */
-    private Uni<MessageDTO> getGameBoard(MessageDTO message) throws GameException {
-        MessageDTO updateJson = new MessageDTO(
-                MessageType.GAME_BOARD_JSON,
-                null,
-                message.getLobbyId(),
-                createGameBoardObjectNode(message.getLobbyId())
-        );
-        return sendPlayerResources(message.getPlayer(), message.getLobbyId())
-                .chain(() -> Uni.createFrom().item(updateJson));
-    }
-
-    /**
-     * Creates a JSON object node containing the game board data for a specified lobby.
-     *
-     * @param lobbyId The ID of the lobby for which to retrieve the game board.
-     * @return An {@link ObjectNode} with a "gameboard" field containing the JSON representation of the game board.
-     * @throws GameException if the game board for the lobby cannot be found.
-     */
-    private ObjectNode createGameBoardObjectNode(String lobbyId) throws GameException {
-        GameBoard gameboard = gameService.getGameboardByLobbyId(lobbyId);
-        ObjectNode payload = JsonNodeFactory.instance.objectNode();
-        payload.set("gameboard", gameboard.getJson());
-        return payload;
-    }
-
-    /**
-     * Handles a dice roll request from a client.
-     * This method processes the dice roll, broadcasts the result to all players in the lobby,
-     * and then sends updated resource information individually to each player in that lobby.
-     *
-     * @param message    The {@link MessageDTO} containing the player ID and lobby ID.
-     * @param connection The WebSocket connection of the player who initiated the dice roll.
-     *                   This connection is used as the source for broadcasting.
-     * @return A Uni emitting the {@link MessageDTO} containing the dice roll result. This DTO is the one
-     * that was broadcast. The primary purpose of the returned Uni is to chain asynchronous operations.
-     * @throws GameException if an error occurs during dice rolling or retrieving lobby/player information.
-     */
-    Uni<MessageDTO> handleDiceRoll(MessageDTO message, WebSocketConnection connection) throws GameException {
-        // Roll and broadcast dice
-        ObjectNode diceResult = gameService.rollDice(message.getLobbyId());
-        MessageDTO diceResultMessage = new MessageDTO(
-                MessageType.DICE_RESULT,
-                message.getPlayer(),
-                message.getLobbyId(),
-                diceResult
-        );
-
-        // send updated resources
-        Lobby currentLobby = lobbyService.getLobbyById(message.getLobbyId());
-        List<Uni<Void>> individualResourceSendUnis = currentLobby.getPlayers()
-                .stream().map(pid -> sendPlayerResources(pid, message.getLobbyId())).toList();
-
-        Uni<Void> resourceUpdatesUni = Uni.join().all(individualResourceSendUnis).andCollectFailures().replaceWithVoid();
-        return lobbyService.notifyPlayers(message.getLobbyId(), diceResultMessage)
-                .chain(() -> resourceUpdatesUni)
-                .chain(() -> Uni.createFrom().item(diceResultMessage));
-    }
-
-    /**
-     * Handles a request to start the game in a lobby.
-     * Initializes the game, sets player order, creates the game board, and notifies all players.
-     *
-     * @param message The {@link MessageDTO} containing the lobby ID.
-     * @return A Uni emitting the {@link MessageDTO} confirming the game start.
-     * @throws GameException if the game cannot be started (e.g., not enough players, game already started).
-     */
-    private Uni<MessageDTO> handleStartGame(MessageDTO message) throws GameException {
-        MessageDTO startPkt = gameService.startGame(message.getLobbyId());
-
-        GameBoard board = gameService.getGameboardByLobbyId(message.getLobbyId());
-        MessageDTO boardPkt = new MessageDTO(MessageType.GAME_BOARD_JSON,
-                null, message.getLobbyId(), board.getJson());
-        lobbyService.notifyPlayers(message.getLobbyId(), boardPkt);
-        return lobbyService.notifyPlayers(message.getLobbyId(), startPkt)
-                .chain(() -> lobbyService.notifyPlayers(message.getLobbyId(), boardPkt))
-                .onFailure(GameException.class)
-                .recoverWithItem(boardPkt);
-    }
-
-    /**
-     * Sends a message containing the player's current resources to their WebSocket connection.
-     *
-     * @param playerId The id of the {@link Player} whose resources are to be sent.
-     * @param lobbyId  The ID of the lobby the player is in (used for constructing the {@link MessageDTO}).
-     * @return A {@link Uni<Void>} that completes when the send operation is initiated, or fails if the send fails.
-     * Logs an error on failure to send.
-     */
-    Uni<Void> sendPlayerResources(String playerId, String lobbyId) {
-        Player player = playerService.getPlayerById(playerId);
-        if (player == null) {
-            logger.warnf("Player not found in lobby for resource update: lobbyId = %s, playerId = %s", lobbyId, playerId);
-            return Uni.createFrom().voidItem();
-        }
-        ObjectNode resourcesPayload = player.getResourceJSON();
-        MessageDTO resourceMsg = new MessageDTO(
-                MessageType.PLAYER_RESOURCES,
-                player.getUniqueId(),
-                lobbyId,
-                resourcesPayload
-        );
-
-        logger.infof("Sending player resources: lobbyId = %s, playerId = %s, resources = %s", lobbyId, playerId, resourcesPayload.toString());
-        return playerService.sendMessageToPlayer(playerId, resourceMsg);
-    }
-
 }
-
-// fixme extract into class for readability (including seeing changes on this func.int in git)
-@FunctionalInterface
-interface SettlementAction {
-    void execute(int settlementPositionId) throws GameException;
-}
-=======
-}
->>>>>>> e9d149f9
