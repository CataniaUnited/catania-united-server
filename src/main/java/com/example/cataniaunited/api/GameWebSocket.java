package com.example.cataniaunited.api;

import com.example.cataniaunited.dto.MessageDTO;
import com.example.cataniaunited.dto.MessageType;
import com.example.cataniaunited.exception.GameException;
import com.example.cataniaunited.game.GameService;
import com.example.cataniaunited.game.board.GameBoard;
import com.example.cataniaunited.lobby.Lobby;
import com.example.cataniaunited.lobby.LobbyService;
import com.example.cataniaunited.player.Player;
import com.example.cataniaunited.player.PlayerColor;
import com.example.cataniaunited.player.PlayerService;
import com.fasterxml.jackson.databind.JsonNode;
import com.fasterxml.jackson.databind.node.JsonNodeFactory;
import com.fasterxml.jackson.databind.node.ObjectNode;
import io.quarkus.websockets.next.OnClose;
import io.quarkus.websockets.next.OnError;
import io.quarkus.websockets.next.OnOpen;
import io.quarkus.websockets.next.OnTextMessage;
import io.quarkus.websockets.next.WebSocket;
import io.quarkus.websockets.next.WebSocketConnection;
import io.smallrye.mutiny.Uni;
import jakarta.enterprise.context.ApplicationScoped;
import jakarta.inject.Inject;
import org.jboss.logging.Logger;

import java.util.ArrayList;
import java.util.List;

/**
 * WebSocket endpoint for handling Catan game interactions.
 * This class manages WebSocket connections, receives messages from clients,
 * processes game actions, and broadcasts updates to connected clients.
 */
@ApplicationScoped
@WebSocket(path = "/game")
public class GameWebSocket {

    private static final Logger logger = Logger.getLogger(GameWebSocket.class);
    private static final String COLOR_FIELD = "color";


    @Inject
    LobbyService lobbyService;

    @Inject
    PlayerService playerService;

    @Inject
    GameService gameService;

    /**
     * Handles a new WebSocket connection.
     * A new player is created and associated with the connection.
     * A success message with the player's ID is sent back to the client.
     *
     * @param connection The WebSocket connection established by the client.
     * @return A Uni emitting a {@link MessageDTO} indicating successful connection and the new player's ID.
     */
    @OnOpen
    public Uni<MessageDTO> onOpen(WebSocketConnection connection) {
        logger.infof("Client connected: %s", connection.id());
        Player player = playerService.addPlayer(connection);
        ObjectNode message = JsonNodeFactory.instance.objectNode().put("playerId", player.getUniqueId());
        return Uni.createFrom().item(new MessageDTO(MessageType.CONNECTION_SUCCESSFUL, message));
    }

    /**
     * Handles a WebSocket connection closure.
     * The associated player is removed from the game and a disconnection message
     * is broadcast to other clients in the same lobby (if any).
     *
     * @param connection The WebSocket connection that was closed.
     */
    @OnClose
    public void onClose(WebSocketConnection connection) {
        logger.infof("Client closed connection: %s", connection.id());
        playerService.removePlayerByConnectionId(connection);
        ObjectNode message = JsonNodeFactory.instance.objectNode().put("playerId", connection.id());
        connection.broadcast().sendTextAndAwait(new MessageDTO(MessageType.CLIENT_DISCONNECTED, message));
    }

    /**
     * Handles incoming text messages from a WebSocket client.
     * The message is parsed and routed to the appropriate handler based on its type.
     *
     * @param message    The {@link MessageDTO} received from the client.
     * @param connection The WebSocket connection from which the message was received.
     * @return A Uni emitting a {@link MessageDTO} as a response, or null if no direct response is needed for the client.
     *         In case of an error, a Uni emitting an error message is returned.
     */
    @OnTextMessage
    public Uni<MessageDTO> onTextMessage(MessageDTO message, WebSocketConnection connection) {
        try {
            logger.infof("Received message: client = %s, message = %s", connection.id(), message);
            return switch (message.getType()) {
                case CREATE_LOBBY -> createLobby(message);
                case JOIN_LOBBY -> joinLobby(message, connection);
                case SET_USERNAME -> setUsername(message, connection);
                case CREATE_GAME_BOARD ->
                        createGameBoard(message, connection); // TODO: Remove after regular game start is implemented
                case GET_GAME_BOARD -> getGameBoard(message, connection); // TODO: Remove after regular game start is implemented
                case SET_ACTIVE_PLAYER -> setActivePlayer(message, connection);
                case PLACE_SETTLEMENT -> placeSettlement(message, connection);
                case UPGRADE_SETTLEMENT -> upgradeSettlement(message, connection);
                case PLACE_ROAD -> placeRoad(message, connection);
                case ROLL_DICE -> handleDiceRoll(message, connection);
                case START_GAME -> handleStartGame(message);
                case GAME_STARTED -> null;
                case ERROR, CONNECTION_SUCCESSFUL, CLIENT_DISCONNECTED, LOBBY_CREATED, LOBBY_UPDATED, PLAYER_JOINED,
                        GAME_BOARD_JSON, GAME_WON, DICE_RESULT, PLAYER_RESOURCES ->
                        throw new GameException("Invalid client command");
            };
        } catch (GameException ge) {
            logger.errorf("Unexpected Error occurred: message = %s, error = %s", message, ge.getMessage());
            return Uni.createFrom().item(createErrorMessage(ge.getMessage()));
        }
    }

    /**
     * Handles errors occurring on a WebSocket connection.
     * Logs the error and sends an error message back to the client.
     *
     * @param connection The WebSocket connection where the error occurred.
     * @param error      The throwable representing the error.
     * @return A Uni emitting a {@link MessageDTO} containing an error message.
     */
    @OnError
    public Uni<MessageDTO> onError(WebSocketConnection connection, Throwable error) {
        logger.errorf("Unexpected Error occurred: connection = %s, error = %s", connection.id(), error.getMessage());
        return Uni.createFrom().item(createErrorMessage("Unexpected error"));
    }

    /**
     * Handles a request to place a road on the game board.
     *
     * @param message    The {@link MessageDTO} containing the lobby ID, player ID, and road ID.
     * @param connection The WebSocket connection of the player making the request.
     * @return A Uni emitting a {@link MessageDTO} with the updated game board and player resources,
     *         which is also broadcast to other players in the lobby.
     * @throws GameException if the road ID is invalid or if the game service encounters an error.
     */
    Uni<MessageDTO> placeRoad(MessageDTO message, WebSocketConnection connection) throws GameException {
        JsonNode roadId = message.getMessageNode("roadId");
        try {
            int position = Integer.parseInt(roadId.toString());
            gameService.placeRoad(message.getLobbyId(), message.getPlayer(), position);
        } catch (NumberFormatException e) {
            throw new GameException("Invalid road id: id = %s", roadId.toString());
        }

        ObjectNode root = createGameBoardWithPlayers(message.getLobbyId());

        MessageDTO update = new MessageDTO(
                MessageType.PLACE_ROAD,
                message.getPlayer(),
                message.getLobbyId(),
                root
        );

        return sendPlayerResources(playerService.getPlayerById(message.getPlayer()), message.getLobbyId(), connection)
                .chain(() -> connection.broadcast().sendText(update).chain(i -> Uni.createFrom().item(update)));
    }

    /**
     * Creates a JSON object representing the game board along with details of all players in the specified lobby.
     * The player details include their username, victory points, and assigned color.
     *
     * @param lobbyId The ID of the lobby for which to retrieve the game board and player data.
     * @return An {@link ObjectNode} containing the "gameboard" (JSON representation of the game board)
     *         and a "players" object mapping player IDs to their details.
     * @throws GameException if the lobby or game board cannot be found, or if a player in the lobby cannot be retrieved.
     */
    ObjectNode createGameBoardWithPlayers(String lobbyId) throws GameException {
        GameBoard gameboard = gameService.getGameboardByLobbyId(lobbyId);
        Lobby lobby = lobbyService.getLobbyById(lobbyId);

        ObjectNode root = JsonNodeFactory.instance.objectNode();
        root.set("gameboard", gameboard.getJson());

        ObjectNode playersJson = root.putObject("players");
        for (String playerId : lobby.getPlayers()) {
            Player player = playerService.getPlayerById(playerId);
            if (player != null) {
                ObjectNode playerNode = player.toJson();
                PlayerColor color = lobby.getPlayerColor(player.getUniqueId());
                if (color != null) {
                    playerNode.put(COLOR_FIELD, color.getHexCode());
                }
                playersJson.set(player.getUniqueId(), playerNode);
            }
        }

        return root;
    }

    /**
     * Handles a request from a client to place a settlement on the game board.
     * This method uses the {@link #handleSettlementAction} generic handler to process the request.
     *
     * @param message    The {@link MessageDTO} containing the lobby ID, player ID, and settlement position ID.
     * @param connection The WebSocket connection of the player making the request.
     * @return A Uni emitting a {@link MessageDTO} with the updated game state (or win message),
     *         which is also broadcast to other players in the lobby.
     * @throws GameException if the settlement position ID is invalid or if the game service encounters an error
     *                       during settlement placement (e.g., rules violation, insufficient resources).
     */
    Uni<MessageDTO> placeSettlement(MessageDTO message, WebSocketConnection connection) throws GameException {
        SettlementAction placeAction = positionId -> gameService.placeSettlement(message.getLobbyId(), message.getPlayer(), positionId);
        return handleSettlementAction(message, connection, placeAction);
    }

    /**
     * Handles a request to upgrade a settlement to a city on the game board.
     *
     * @param message    The {@link MessageDTO} containing the lobby ID, player ID, and settlement position ID.
     * @param connection The WebSocket connection of the player making the request.
     * @return A Uni emitting a {@link MessageDTO} with the updated game state,
     *         which is also broadcast to other players in the lobby.
     * @throws GameException if the game service encounters an error during settlement upgrade.
     */
    Uni<MessageDTO> upgradeSettlement(MessageDTO message, WebSocketConnection connection) throws GameException {
        SettlementAction upgradeAction = positionId -> gameService.upgradeSettlement(message.getLobbyId(), message.getPlayer(), positionId);
        return handleSettlementAction(message, connection, upgradeAction);
    }

    /**
     * Generic handler for settlement actions (place or upgrade).
     * It parses the settlement position, executes the provided action, checks for a win condition,
     * and then broadcasts the updated game state.
     *
     * @param message    The {@link MessageDTO} containing action details.
     * @param connection The WebSocket connection of the player.
     * @param action     The {@link SettlementAction} to execute (e.g., place or upgrade).
     * @return A Uni emitting a {@link MessageDTO} with the updated game state or a win message.
     * @throws GameException if the settlement position ID is invalid or the action fails.
     */
    Uni<MessageDTO> handleSettlementAction(MessageDTO message, WebSocketConnection connection, SettlementAction action) throws GameException {
        JsonNode settlementPosition = message.getMessageNode("settlementPositionId");
        try {
            int position = Integer.parseInt(settlementPosition.toString());
            action.execute(position);
        } catch (NumberFormatException e) {
            throw new GameException("Invalid settlement position id: id = %s", settlementPosition.toString());
        }

        if (playerService.checkForWin(message.getPlayer())) {
            return gameService.broadcastWin(connection, message.getLobbyId(), message.getPlayer());
        }

        ObjectNode payload = createGameBoardWithPlayers(message.getLobbyId());

        MessageDTO update = new MessageDTO(
                message.getType(),
                message.getPlayer(),
                message.getLobbyId(),
                payload
        );

        return sendPlayerResources(playerService.getPlayerById(message.getPlayer()), message.getLobbyId(), connection)
                .chain(() ->  connection.broadcast().sendText(update).chain(i -> Uni.createFrom().item(update)));
    }

    /**
     * Handles a request for a player to join an existing lobby.
     *
     * @param message    The {@link MessageDTO} containing the lobby ID (code) and player ID.
     * @param connection The WebSocket connection of the player attempting to join.
     * @return A Uni emitting a {@link MessageDTO} confirming the player joined and their assigned color,
     *         which is also broadcast to other players in the lobby.
     * @throws GameException if the lobby is not found or the player cannot join.
     */
    Uni<MessageDTO> joinLobby(MessageDTO message, WebSocketConnection connection) throws GameException {
        boolean joined = lobbyService.joinLobbyByCode(message.getLobbyId(), message.getPlayer());

        if (!joined) {
            throw new GameException("Failed to join lobby: lobby session not found or full");
        }

        PlayerColor color = lobbyService.getPlayerColor(message.getLobbyId(), message.getPlayer());

        ObjectNode colorNode = JsonNodeFactory.instance.objectNode();
        colorNode.put(COLOR_FIELD, color.getHexCode());
        MessageDTO playerJoinedMessage = new MessageDTO(MessageType.PLAYER_JOINED, message.getPlayer(), message.getLobbyId(), colorNode);

        return sendPlayerResources(playerService.getPlayerById(message.getPlayer()), message.getLobbyId(), connection)
                .chain(() -> connection.broadcast().sendText(playerJoinedMessage))
                .chain(() -> {
                    try {
                        ObjectNode updatedGameState = createGameBoardWithPlayers(message.getLobbyId());
                        MessageDTO boardUpdate = new MessageDTO(MessageType.GAME_BOARD_JSON, null, message.getLobbyId(), updatedGameState);
                        return connection.broadcast().sendText(boardUpdate).replaceWith(playerJoinedMessage);
                    } catch (GameException e) {
                        logger.errorf("Failed to generate updated game board: %s", e.getMessage());
                        return Uni.createFrom().item(playerJoinedMessage);  // fallback: still return success
                    }
                });
    }

<<<<<<< HEAD


=======
    /**
     * Handles a request to create a new lobby.
     *
     * @param message The {@link MessageDTO} containing the host player's ID.
     * @return A Uni emitting a {@link MessageDTO} with the new lobby's ID and the host's assigned color.
     * @throws GameException if lobby creation fails.
     */
>>>>>>> a69cea54
    Uni<MessageDTO> createLobby(MessageDTO message) throws GameException {
        String lobbyId = lobbyService.createLobby(message.getPlayer());
        PlayerColor color = lobbyService.getPlayerColor(lobbyId, message.getPlayer());
        ObjectNode colorNode = JsonNodeFactory.instance.objectNode();
        colorNode.put(COLOR_FIELD, color.getHexCode());
        return Uni.createFrom().item(
                new MessageDTO(MessageType.LOBBY_CREATED, message.getPlayer(), lobbyId, colorNode));
    }

    /**
     * Handles a request to set or update a player's username.
     *
     * @param message    The {@link MessageDTO} containing the new username. The player ID is inferred from the connection.
     * @param connection The WebSocket connection of the player setting their username.
     * @return A Uni emitting a {@link MessageDTO} confirming the username update, which is also broadcast to other players.
     * @throws GameException if the player session is not found.
     */
    Uni<MessageDTO> setUsername(MessageDTO message, WebSocketConnection connection) throws GameException {
        Player player = playerService.getPlayerByConnection(connection);
        if (player != null) {
            player.setUsername(message.getPlayer());
            List<String> allPlayers = playerService.getAllPlayers().stream()
                    .map(Player::getUsername).toList();
            MessageDTO update = new MessageDTO(MessageType.LOBBY_UPDATED, player.getUsername(), null, allPlayers);
            return connection.broadcast().sendText(update).chain(i -> Uni.createFrom().item(update));
        }
        throw new GameException("No player session");
    }

    //TODO: Remove after implementation of player order
    Uni<MessageDTO> setActivePlayer(MessageDTO message, WebSocketConnection connection) throws GameException {
        lobbyService.getLobbyById(message.getLobbyId()).setActivePlayer(message.getPlayer());
        return sendPlayerResources(playerService.getPlayerById(message.getPlayer()), message.getLobbyId(), connection)
                .chain(() -> Uni.createFrom().item(new MessageDTO(MessageType.SET_ACTIVE_PLAYER, message.getPlayer(), message.getLobbyId())));
    }

    /**
     * Creates a {@link MessageDTO} for sending an error message to a client.
     *
     * @param errorMessage The error message string.
     * @return A {@link MessageDTO} of type ERROR containing the error message.
     */
    MessageDTO createErrorMessage(String errorMessage) {
        ObjectNode errorNode = JsonNodeFactory.instance.objectNode();
        errorNode.put("error", errorMessage);
        return new MessageDTO(MessageType.ERROR, errorNode);
    }

    /**
     * Handles a request to create a new game board for a lobby.
     *
     * @param message    The {@link MessageDTO} containing the lobby ID.
     * @param connection The WebSocket connection of the player initiating the request.
     * @return A Uni emitting a {@link MessageDTO} with the game board JSON,
     *         which is also broadcast to other players in the lobby.
     * @throws GameException if game board creation fails.
     */
    Uni<MessageDTO> createGameBoard(MessageDTO message, WebSocketConnection connection) throws GameException {
        GameBoard board = gameService.createGameboard(message.getLobbyId());

        ObjectNode gameData = createGameBoardWithPlayers(message.getLobbyId());
        gameData.setAll(board.getJson());

        MessageDTO updateJson = new MessageDTO(
                MessageType.GAME_BOARD_JSON,
                null,
                message.getLobbyId(),
                gameData
        );

        return sendPlayerResources(playerService.getPlayerById(message.getPlayer()), message.getLobbyId(), connection)
                .chain(() -> connection.broadcast().sendText(updateJson).chain(i -> Uni.createFrom().item(updateJson)));}

    /**
     * Handles a request to get the current game board for a lobby.
     *
     * @param message    The {@link MessageDTO} containing the lobby ID.
     * @param connection The WebSocket connection of the player requesting the game board.
     * @return A Uni emitting a {@link MessageDTO} with the game board JSON, sent only to the requesting client.
     * @throws GameException if the game board cannot be retrieved.
     */
    private Uni<MessageDTO> getGameBoard(MessageDTO message, WebSocketConnection connection) throws GameException {
        MessageDTO updateJson = new MessageDTO(
                MessageType.GAME_BOARD_JSON,
                null,
                message.getLobbyId(),
                createGameBoardObjectNode(message.getLobbyId())
        );
        return sendPlayerResources(playerService.getPlayerById(message.getPlayer()), message.getLobbyId(), connection)
                .chain(() -> connection.sendText(updateJson).chain(i -> Uni.createFrom().item(updateJson)));
    }

    /**
     * Creates a JSON object node containing the game board data for a specified lobby.
     *
     * @param lobbyId The ID of the lobby for which to retrieve the game board.
     * @return An {@link ObjectNode} with a "gameboard" field containing the JSON representation of the game board.
     * @throws GameException if the game board for the lobby cannot be found.
     */
    private ObjectNode createGameBoardObjectNode(String lobbyId) throws GameException {
        GameBoard gameboard = gameService.getGameboardByLobbyId(lobbyId);
        ObjectNode payload = JsonNodeFactory.instance.objectNode();
        payload.set("gameboard", gameboard.getJson());
        return payload;
    }

    /**
     * Handles a dice roll request from a client.
     * This method processes the dice roll, broadcasts the result to all players in the lobby,
     * and then sends updated resource information individually to each player in that lobby.
     *
     * @param message    The {@link MessageDTO} containing the player ID and lobby ID.
     * @param connection The WebSocket connection of the player who initiated the dice roll.
     *                   This connection is used as the source for broadcasting.
     * @return A Uni emitting the {@link MessageDTO} containing the dice roll result. This DTO is the one
     *         that was broadcast. The primary purpose of the returned Uni is to chain asynchronous operations.
     * @throws GameException if an error occurs during dice rolling or retrieving lobby/player information.
     */
    Uni<MessageDTO> handleDiceRoll(MessageDTO message, WebSocketConnection connection) throws GameException {
        // Roll and broadcast dice
        ObjectNode diceResult = gameService.rollDice(message.getLobbyId());
        MessageDTO diceResultMessage = new MessageDTO(
                MessageType.DICE_RESULT,
                message.getPlayer(),
                message.getLobbyId(),
                diceResult
        );
        Uni<MessageDTO> broadcastDiceUni = connection.broadcast().sendText(diceResultMessage).chain(() -> Uni.createFrom().item(diceResultMessage));


        // send updated resources
        Lobby currentLobby = lobbyService.getLobbyById(message.getLobbyId());
        List<Uni<Void>> individualResourceSendUnis = new ArrayList<>();

        for (String playerIdInLobby : currentLobby.getPlayers()) {
            Player player = playerService.getPlayerById(playerIdInLobby);
            if (player == null) {
                logger.warnf("Player object not found for ID %s in lobby %s during resource update.", playerIdInLobby, currentLobby.getLobbyId());
                continue;
            }

            WebSocketConnection playerConnection = playerService.getConnectionByPlayerId(playerIdInLobby);
            if (playerConnection != null && playerConnection.isOpen()) {
                individualResourceSendUnis.add(
                        sendPlayerResources(player, message.getLobbyId(), playerConnection)
                );
            } else {
                logger.warnf("No open connection for player %s to send PLAYER_RESOURCES.", playerIdInLobby);
            }
        }

        Uni<Void> resourceUpdatesUni = Uni.createFrom().voidItem();
        if (!individualResourceSendUnis.isEmpty()) {
            resourceUpdatesUni = Uni.join().all(individualResourceSendUnis).andCollectFailures().replaceWithVoid();
        }

        Uni<Void> finalresourceUpdatesUni = resourceUpdatesUni;
        return broadcastDiceUni
                .chain(() -> finalresourceUpdatesUni)
                .chain(() -> Uni.createFrom().item(diceResultMessage));
    }

    /**
     * Handles a request to start the game in a lobby.
     * Initializes the game, sets player order, creates the game board, and notifies all players.
     *
     * @param message The {@link MessageDTO} containing the lobby ID.
     * @return A Uni emitting the {@link MessageDTO} confirming the game start.
     * @throws GameException if the game cannot be started (e.g., not enough players, game already started).
     */
    private Uni<MessageDTO> handleStartGame(MessageDTO message) throws GameException {
        MessageDTO startPkt = gameService.startGame(message.getLobbyId());

        /* 2) broadcast START_GAME */
        lobbyService.notifyPlayers(message.getLobbyId(), startPkt);

        GameBoard board = gameService.getGameboardByLobbyId(message.getLobbyId());
        MessageDTO boardPkt = new MessageDTO(MessageType.GAME_BOARD_JSON,
                null, message.getLobbyId(), board.getJson());
        lobbyService.notifyPlayers(message.getLobbyId(), boardPkt);
        return Uni.createFrom().item(startPkt);
    }

    /**
     * Sends a message containing the player's current resources to their WebSocket connection.
     *
     * @param player     The {@link Player} whose resources are to be sent.
     * @param lobbyId    The ID of the lobby the player is in (used for constructing the {@link MessageDTO}).
     * @param connection The {@link WebSocketConnection} of the player to send the message to.
     * @return A {@link Uni<Void>} that completes when the send operation is initiated, or fails if the send fails.
     *         Logs an error on failure to send.
     */
    Uni<Void> sendPlayerResources(Player player, String lobbyId, WebSocketConnection connection){
        ObjectNode resourcesPayload = player.getResourceJSON();
        MessageDTO resourceMsg = new MessageDTO(
                MessageType.PLAYER_RESOURCES,
                player.getUniqueId(),
                lobbyId,
                resourcesPayload
        );



        logger.infof("Sending PLAYER_RESOURCES to %s: %s", player.getUniqueId(), resourcesPayload.toString());
        return connection.sendText(resourceMsg)
                .onFailure()
                .invoke(e -> logger.errorf("Failed to send PLAYER_RESOURCES to %s: %s", player.getUniqueId(), e.getMessage()));
    }

}

@FunctionalInterface
interface SettlementAction {
    void execute(int settlementPositionId) throws GameException;
}<|MERGE_RESOLUTION|>--- conflicted
+++ resolved
@@ -297,10 +297,7 @@
                 });
     }
 
-<<<<<<< HEAD
-
-
-=======
+
     /**
      * Handles a request to create a new lobby.
      *
@@ -308,7 +305,7 @@
      * @return A Uni emitting a {@link MessageDTO} with the new lobby's ID and the host's assigned color.
      * @throws GameException if lobby creation fails.
      */
->>>>>>> a69cea54
+
     Uni<MessageDTO> createLobby(MessageDTO message) throws GameException {
         String lobbyId = lobbyService.createLobby(message.getPlayer());
         PlayerColor color = lobbyService.getPlayerColor(lobbyId, message.getPlayer());
