--- conflicted
+++ resolved
@@ -9,84 +9,57 @@
 import com.example.cataniaunited.lobby.LobbyService;
 import com.example.cataniaunited.player.Player;
 import com.example.cataniaunited.player.PlayerService;
+import com.fasterxml.jackson.databind.JsonNode;
 import com.fasterxml.jackson.databind.node.JsonNodeFactory;
 import com.fasterxml.jackson.databind.node.ObjectNode;
-import io.quarkus.websockets.next.*;
+import io.quarkus.websockets.next.OnClose;
+import io.quarkus.websockets.next.OnError;
+import io.quarkus.websockets.next.OnOpen;
+import io.quarkus.websockets.next.OnTextMessage;
+import io.quarkus.websockets.next.WebSocket;
+import io.quarkus.websockets.next.WebSocketConnection;
 import io.smallrye.mutiny.Uni;
 import jakarta.enterprise.context.ApplicationScoped;
 import jakarta.inject.Inject;
 import org.jboss.logging.Logger;
 
-<<<<<<< HEAD
-/** WebSocket endpoint at <code>/game</code>. */
-=======
 import java.util.ArrayList;
 import java.util.List;
 
->>>>>>> 44987105
 @ApplicationScoped
 @WebSocket(path = "/game")
 public class GameWebSocket {
 
-    /* ───────────────────────  dependencies  ─────────────────────── */
-
-    @Inject LobbyService  lobbyService;
-    @Inject PlayerService playerService;
-    @Inject GameService   gameService;
-
-    private static final Logger LOG = Logger.getLogger(GameWebSocket.class);
-
-    /* ───────────────────────  life-cycle  ─────────────────────── */
+    private static final Logger logger = Logger.getLogger(GameWebSocket.class);
+
+    @Inject
+    LobbyService lobbyService;
+
+    @Inject
+    PlayerService playerService;
+
+    @Inject
+    GameService gameService;
 
     @OnOpen
-    public Uni<MessageDTO> onOpen(WebSocketConnection conn) {
-        Player p   = playerService.addPlayer(conn);
-        ObjectNode b = JsonNodeFactory.instance.objectNode()
-                .put("playerId", p.getId());
-        return Uni.createFrom().item(
-                new MessageDTO(MessageType.CONNECTION_SUCCESSFUL, b));
-    }
-
-<<<<<<< HEAD
-    @OnClose public void onClose(WebSocketConnection c) { playerService.removePlayer(c); }
-
-    @OnError
-    public Uni<MessageDTO> onError(WebSocketConnection c, Throwable t) {
-        LOG.error("WS error", t);
-        ObjectNode b = JsonNodeFactory.instance.objectNode()
-                .put("error", t.getMessage());
-        return Uni.createFrom().item(new MessageDTO(MessageType.ERROR, b));
-=======
+    public Uni<MessageDTO> onOpen(WebSocketConnection connection) {
+        logger.infof("Client connected: %s", connection.id());
+        Player player = playerService.addPlayer(connection);
+        ObjectNode message = JsonNodeFactory.instance.objectNode().put("playerId", player.getUniqueId());
+        return Uni.createFrom().item(new MessageDTO(MessageType.CONNECTION_SUCCESSFUL, message));
+    }
+
     @OnClose
     public void onClose(WebSocketConnection connection) {
         logger.infof("Client closed connection: %s", connection.id());
         playerService.removePlayerByConnectionId(connection);
         ObjectNode message = JsonNodeFactory.instance.objectNode().put("playerId", connection.id());
         connection.broadcast().sendTextAndAwait(new MessageDTO(MessageType.CLIENT_DISCONNECTED, message));
->>>>>>> 44987105
-    }
-
-    /* ───────────────────────  dispatcher  ─────────────────────── */
+    }
 
     @OnTextMessage
-    public Uni<MessageDTO> onText(MessageDTO m, WebSocketConnection c) {
+    public Uni<MessageDTO> onTextMessage(MessageDTO message, WebSocketConnection connection) {
         try {
-<<<<<<< HEAD
-            return switch (m.getType()) {
-                /* lobby management */
-                case CREATE_LOBBY     -> createLobby(m);
-                case JOIN_LOBBY       -> joinLobby(m, c);
-
-                /* game bootstrap */
-                case START_GAME       -> handleStartGame(m);
-
-                /* in-game actions */
-                case PLACE_SETTLEMENT -> placeSettlement(m, c);
-                case PLACE_ROAD       -> placeRoad(m, c);
-
-                /* everything else from the client is invalid */
-                default -> throw new GameException("Client cmd not allowed: " + m.getType());
-=======
             logger.infof("Received message: client = %s, message = %s", connection.id(), message);
             return switch (message.getType()) {
                 case CREATE_LOBBY -> createLobby(message);
@@ -98,76 +71,104 @@
                 case PLACE_SETTLEMENT -> placeSettlement(message, connection);
                 case PLACE_ROAD -> placeRoad(message, connection);
                 case ROLL_DICE -> handleDiceRoll(message, connection);
+                case START_GAME -> handleStartGame(message);
+                case GAME_STARTED -> null;
                 case ERROR, CONNECTION_SUCCESSFUL, CLIENT_DISCONNECTED, LOBBY_CREATED, LOBBY_UPDATED, PLAYER_JOINED,
-                        GAME_BOARD_JSON, GAME_WON, DICE_RESULT, PLAYER_RESOURCES -> throw new GameException("Invalid client command");
->>>>>>> 44987105
+                     GAME_BOARD_JSON, GAME_WON, DICE_RESULT, PLAYER_RESOURCES -> throw new GameException("Invalid client command");
             };
         } catch (GameException ge) {
-            LOG.errorf("Protocol error (%s)", ge.getMessage());
-            ObjectNode err = JsonNodeFactory.instance.objectNode()
-                    .put("error", ge.getMessage());
-            return Uni.createFrom().item(new MessageDTO(MessageType.ERROR, err));
-        }
-    }
-
-    /* ───────────────────────  handlers  ─────────────────────── */
-
-    private Uni<MessageDTO> createLobby(MessageDTO m) {
-        String lobbyId = lobbyService.createLobby(m.getPlayer());
+            logger.errorf("Unexpected Error occurred: message = %s, error = %s", message, ge.getMessage());
+            return Uni.createFrom().item(createErrorMessage(ge.getMessage()));
+        }
+    }
+
+    @OnError
+    public Uni<MessageDTO> onError(WebSocketConnection connection, Throwable error) {
+        logger.errorf("Unexpected Error occurred: connection = %s, error = %s", connection.id(), error.getMessage());
+        return Uni.createFrom().item(createErrorMessage("Unexpected error"));
+    }
+
+    Uni<MessageDTO> placeRoad(MessageDTO message, WebSocketConnection connection) throws GameException {
+        JsonNode roadId = message.getMessageNode("roadId");
+        try {
+            int position = Integer.parseInt(roadId.toString());
+            gameService.placeRoad(message.getLobbyId(), message.getPlayer(), position);
+        } catch (NumberFormatException e) {
+            throw new GameException("Invalid road id: id = %s", roadId.toString());
+        }
+        GameBoard updatedGameboard = gameService.getGameboardByLobbyId(message.getLobbyId());
+        MessageDTO update = new MessageDTO(MessageType.PLACE_ROAD, message.getPlayer(), message.getLobbyId(), updatedGameboard.getJson());
+        return connection.broadcast().sendText(update).chain(i -> Uni.createFrom().item(update));
+    }
+
+    Uni<MessageDTO> placeSettlement(MessageDTO message, WebSocketConnection connection) throws GameException {
+        JsonNode settlementPosition = message.getMessageNode("settlementPositionId");
+        try {
+            int position = Integer.parseInt(settlementPosition.toString());
+            gameService.placeSettlement(message.getLobbyId(), message.getPlayer(), position);
+
+        } catch (NumberFormatException e) {
+            throw new GameException("Invalid settlement position id: id = %s", settlementPosition.toString());
+        }
+
+        if (playerService.checkForWin(message.getPlayer())) {
+            return gameService.broadcastWin(connection, message.getLobbyId(), message.getPlayer());
+        }
+
+        GameBoard updatedGameboard = gameService.getGameboardByLobbyId(message.getLobbyId());
+        MessageDTO update = new MessageDTO(MessageType.PLACE_SETTLEMENT, message.getPlayer(), message.getLobbyId(), updatedGameboard.getJson());
+
+        return connection.broadcast().sendText(update).chain(i -> Uni.createFrom().item(update));
+    }
+
+    Uni<MessageDTO> joinLobby(MessageDTO message, WebSocketConnection connection) throws GameException {
+        boolean joined = lobbyService.joinLobbyByCode(message.getLobbyId(), message.getPlayer());
+        if (joined) {
+            MessageDTO update = new MessageDTO(MessageType.PLAYER_JOINED, message.getPlayer(), message.getLobbyId());
+            return connection.broadcast().sendText(update).chain(i -> Uni.createFrom().item(update));
+        }
+        throw new GameException("No lobby session");
+    }
+
+    Uni<MessageDTO> createLobby(MessageDTO message) {
+        String lobbyId = lobbyService.createLobby(message.getPlayer());
         return Uni.createFrom().item(
-                new MessageDTO(MessageType.LOBBY_CREATED, m.getPlayer(), lobbyId));
-    }
-
-    private Uni<MessageDTO> joinLobby(MessageDTO m, WebSocketConnection c) throws GameException {
-        lobbyService.joinLobbyByCode(m.getLobbyId(), m.getPlayer());
-        MessageDTO upd = new MessageDTO(MessageType.PLAYER_JOINED,
-                m.getPlayer(), m.getLobbyId());
-        return c.broadcast().sendText(upd).chain(__ -> Uni.createFrom().item(upd));
-    }
-
-    /* ----- placement ----- */
-
-    private Uni<MessageDTO> placeSettlement(MessageDTO m, WebSocketConnection c) throws GameException {
-        gameService.placeSettlement(m.getLobbyId(),
-                m.getPlayer(),
-                m.getMessageNode("settlementPositionId").asInt());
-
-        GameBoard board = gameService.getBoard(m.getLobbyId());
-        MessageDTO upd  = new MessageDTO(MessageType.PLACE_SETTLEMENT,
-                m.getPlayer(), m.getLobbyId(), board.getJson());
-        return c.broadcast().sendText(upd).chain(__ -> Uni.createFrom().item(upd));
-    }
-
-    private Uni<MessageDTO> placeRoad(MessageDTO m, WebSocketConnection c) throws GameException {
-        gameService.placeRoad(m.getLobbyId(),
-                m.getPlayer(),
-                m.getMessageNode("roadId").asInt());
-
-        GameBoard board = gameService.getBoard(m.getLobbyId());
-        MessageDTO upd  = new MessageDTO(MessageType.PLACE_ROAD,
-                m.getPlayer(), m.getLobbyId(), board.getJson());
-        return c.broadcast().sendText(upd).chain(__ -> Uni.createFrom().item(upd));
-    }
-
-    /* ───────────────────────  START_GAME flow  ─────────────────────── */
-
-    private Uni<MessageDTO> handleStartGame(MessageDTO m) throws GameException {
-
-        /* 1) let GameService create the board & player order */
-        MessageDTO startPkt = gameService.startGame(m.getLobbyId());
-
-        /* 2) broadcast START_GAME */
-        lobbyService.notifyPlayers(m.getLobbyId(), startPkt);
-
-        /* 3) broadcast board for legacy client */
-        GameBoard board = gameService.getBoard(m.getLobbyId());
-        MessageDTO boardPkt = new MessageDTO(MessageType.GAME_BOARD_JSON,
-                null, m.getLobbyId(), board.getJson());
-        lobbyService.notifyPlayers(m.getLobbyId(), boardPkt);
-
-<<<<<<< HEAD
-        return Uni.createFrom().item(startPkt);
-=======
+                new MessageDTO(MessageType.LOBBY_CREATED, message.getPlayer(), lobbyId)
+        );
+    }
+
+    Uni<MessageDTO> setUsername(MessageDTO message, WebSocketConnection connection) throws GameException {
+        Player player = playerService.getPlayerByConnection(connection);
+        if (player != null) {
+            player.setUsername(message.getPlayer());
+            List<String> allPlayers = playerService.getAllPlayers().stream()
+                    .map(Player::getUsername).toList();
+            MessageDTO update = new MessageDTO(MessageType.LOBBY_UPDATED, player.getUsername(), null, allPlayers);
+            return connection.broadcast().sendText(update).chain(i -> Uni.createFrom().item(update));
+        }
+        throw new GameException("No player session");
+    }
+
+    //TODO: Remove after implementation of player order
+    Uni<MessageDTO> setActivePlayer(MessageDTO message) throws GameException {
+        lobbyService.getLobbyById(message.getLobbyId()).setActivePlayer(message.getPlayer());
+        return Uni.createFrom().item(new MessageDTO(MessageType.SET_ACTIVE_PLAYER, message.getPlayer(), message.getLobbyId()));
+    }
+
+
+    MessageDTO createErrorMessage(String errorMessage) {
+        ObjectNode errorNode = JsonNodeFactory.instance.objectNode();
+        errorNode.put("error", errorMessage);
+        return new MessageDTO(MessageType.ERROR, errorNode);
+    }
+
+    Uni<MessageDTO> createGameBoard(MessageDTO message, WebSocketConnection connection) throws GameException {
+        GameBoard board = gameService.createGameboard(message.getLobbyId());
+        MessageDTO updateJson = new MessageDTO(MessageType.GAME_BOARD_JSON, null, message.getLobbyId(), board.getJson());
+        return connection.broadcast().sendText(updateJson).chain(i -> Uni.createFrom().item(updateJson));
+
+    }
+
     Uni<MessageDTO> handleDiceRoll(MessageDTO message, WebSocketConnection connection) throws GameException {
         // Roll and broadcast dice
         ObjectNode diceResult = gameService.rollDice(message.getLobbyId());
@@ -220,6 +221,18 @@
         return broadcastDiceUni
                 .chain(() -> finalresourceUpdatesUni)
                 .chain(() -> Uni.createFrom().item(diceResultMessage));
->>>>>>> 44987105
+    }
+
+    private Uni<MessageDTO> handleStartGame(MessageDTO message) throws GameException {
+        MessageDTO startPkt = gameService.startGame(message.getLobbyId());
+
+        /* 2) broadcast START_GAME */
+        lobbyService.notifyPlayers(message.getLobbyId(), startPkt);
+
+        GameBoard board = gameService.getGameboardByLobbyId(message.getLobbyId());
+        MessageDTO boardPkt = new MessageDTO(MessageType.GAME_BOARD_JSON,
+                null, message.getLobbyId(), board.getJson());
+        lobbyService.notifyPlayers(message.getLobbyId(), boardPkt);
+        return Uni.createFrom().item(startPkt);
     }
 }