package com.example.cataniaunited.api;

import com.example.cataniaunited.dto.MessageDTO;
import com.example.cataniaunited.dto.MessageType;
import com.example.cataniaunited.exception.GameException;
import com.example.cataniaunited.game.GameService;
import com.example.cataniaunited.game.board.GameBoard;
import com.example.cataniaunited.lobby.LobbyService;
import com.example.cataniaunited.player.Player;
import com.example.cataniaunited.player.PlayerService;
import com.fasterxml.jackson.databind.JsonNode;
import com.fasterxml.jackson.databind.node.JsonNodeFactory;
import com.fasterxml.jackson.databind.node.ObjectNode;
import io.quarkus.websockets.next.OnClose;
import io.quarkus.websockets.next.OnError;
import io.quarkus.websockets.next.OnOpen;
import io.quarkus.websockets.next.OnTextMessage;
import io.quarkus.websockets.next.WebSocket;
import io.quarkus.websockets.next.WebSocketConnection;
import io.smallrye.mutiny.Uni;
import jakarta.enterprise.context.ApplicationScoped;
import jakarta.inject.Inject;
import org.jboss.logging.Logger;

import java.util.List;

@ApplicationScoped
@WebSocket(path = "/game")
public class GameWebSocket {

    private static final Logger logger = Logger.getLogger(GameWebSocket.class);

    @Inject
    LobbyService lobbyService;

    @Inject
    PlayerService playerService;

    @Inject
    GameService gameService;

    @OnOpen
    public Uni<MessageDTO> onOpen(WebSocketConnection connection) {
        logger.infof("Client connected: %s", connection.id());
        Player player = playerService.addPlayer(connection);
        ObjectNode message = JsonNodeFactory.instance.objectNode().put("playerId", player.getUniqueId());
        return Uni.createFrom().item(new MessageDTO(MessageType.CONNECTION_SUCCESSFUL, message));
    }

    @OnClose
    public void onClose(WebSocketConnection connection) {
        logger.infof("Client closed connection: %s", connection.id());
        playerService.removePlayer(connection);
        ObjectNode message = JsonNodeFactory.instance.objectNode().put("playerId", connection.id());
        connection.broadcast().sendTextAndAwait(new MessageDTO(MessageType.CLIENT_DISCONNECTED, message));
    }

    @OnTextMessage
    public Uni<MessageDTO> onTextMessage(MessageDTO message, WebSocketConnection connection) {
        try {
            logger.infof("Received message: client = %s, message = %s", connection.id(), message);
            return switch (message.getType()) {
                case CREATE_LOBBY -> createLobby(message);
                case JOIN_LOBBY -> joinLobby(message, connection);
                case START_GAME -> startGame(message, connection);
                case SET_USERNAME -> setUsername(message, connection);
                case CREATE_GAME_BOARD ->
                        createGameBoard(message, connection); // TODO: Remove after regular game start is implemented
<<<<<<< HEAD
                case PLACE_SETTLEMENT -> placeSettlement(message, connection);
                case PLACE_ROAD -> placeRoad(message, connection);
                case ERROR, CONNECTION_SUCCESSFUL, CLIENT_DISCONNECTED, LOBBY_CREATED, LOBBY_UPDATED, PLAYER_JOINED,
                     GAME_BOARD_JSON -> throw new GameException("Invalid client command");
=======
                case SET_ACTIVE_PLAYER -> setActivePlayer(message);
                case PLACE_SETTLEMENT -> placeSettlement(message, connection);
                case PLACE_ROAD -> placeRoad(message, connection);
                case ERROR, CONNECTION_SUCCESSFUL, CLIENT_DISCONNECTED, LOBBY_CREATED, LOBBY_UPDATED, PLAYER_JOINED,
                     GAME_BOARD_JSON, GAME_WON -> throw new GameException("Invalid client command");
>>>>>>> d66f64d8
            };
        } catch (GameException ge) {
            logger.errorf("Unexpected Error occurred: message = %s, error = %s", message, ge.getMessage());
            return Uni.createFrom().item(createErrorMessage(ge.getMessage()));
        }
    }

    @OnError
    public Uni<MessageDTO> onError(WebSocketConnection connection, Throwable error) {
        logger.errorf("Unexpected Error occurred: connection = %s, error = %s", connection.id(), error.getMessage());
        return Uni.createFrom().item(createErrorMessage("Unexpected error"));
    }

    Uni<MessageDTO> placeRoad(MessageDTO message, WebSocketConnection connection) throws GameException {
        JsonNode roadId = message.getMessageNode("roadId");
        try {
            int position = Integer.parseInt(roadId.toString());
            gameService.placeRoad(message.getLobbyId(), message.getPlayer(), position);
        } catch (NumberFormatException e) {
            throw new GameException("Invalid road id: id = %s", roadId.toString());
        }
        GameBoard updatedGameboard = gameService.getGameboardByLobbyId(message.getLobbyId());
        MessageDTO update = new MessageDTO(MessageType.PLACE_ROAD, message.getPlayer(), message.getLobbyId(), updatedGameboard.getJson());
        return connection.broadcast().sendText(update).chain(i -> Uni.createFrom().item(update));
    }

    Uni<MessageDTO> placeSettlement(MessageDTO message, WebSocketConnection connection) throws GameException {
        JsonNode settlementPosition = message.getMessageNode("settlementPositionId");
        try {
            int position = Integer.parseInt(settlementPosition.toString());
            gameService.placeSettlement(message.getLobbyId(), message.getPlayer(), position);

        } catch (NumberFormatException e) {
            throw new GameException("Invalid settlement position id: id = %s", settlementPosition.toString());
        }

        if (playerService.checkForWin(message.getPlayer())) {
            return gameService.broadcastWin(connection, message.getLobbyId(), message.getPlayer());
        }

        GameBoard updatedGameboard = gameService.getGameboardByLobbyId(message.getLobbyId());
        MessageDTO update = new MessageDTO(MessageType.PLACE_SETTLEMENT, message.getPlayer(), message.getLobbyId(), updatedGameboard.getJson());

        return connection.broadcast().sendText(update).chain(i -> Uni.createFrom().item(update));
    }

    Uni<MessageDTO> joinLobby(MessageDTO message, WebSocketConnection connection) throws GameException {
        boolean joined = lobbyService.joinLobbyByCode(message.getLobbyId(), message.getPlayer());
        if (joined) {
            MessageDTO update = new MessageDTO(MessageType.PLAYER_JOINED, message.getPlayer(), message.getLobbyId());
            return connection.broadcast().sendText(update).chain(i -> Uni.createFrom().item(update));
        }
        throw new GameException("No lobby session");
    }

    Uni<MessageDTO> createLobby(MessageDTO message) {
        String lobbyId = lobbyService.createLobby(message.getPlayer());
        return Uni.createFrom().item(
                new MessageDTO(MessageType.LOBBY_CREATED, message.getPlayer(), lobbyId)
        );
    }

    Uni<MessageDTO> setUsername(MessageDTO message, WebSocketConnection connection) throws GameException {
        Player player = playerService.getPlayerByConnection(connection);
        if (player != null) {
            player.setUsername(message.getPlayer());
            List<String> allPlayers = playerService.getAllPlayers().stream()
                    .map(Player::getUsername).toList();
            MessageDTO update = new MessageDTO(MessageType.LOBBY_UPDATED, player.getUsername(), null, allPlayers);
            return connection.broadcast().sendText(update).chain(i -> Uni.createFrom().item(update));
        }
        throw new GameException("No player session");
    }

    //TODO: Remove after implementation of player order
    Uni<MessageDTO> setActivePlayer(MessageDTO message) throws GameException {
        lobbyService.getLobbyById(message.getLobbyId()).setActivePlayer(message.getPlayer());
        return Uni.createFrom().item(new MessageDTO(MessageType.SET_ACTIVE_PLAYER, message.getPlayer(), message.getLobbyId()));
    }


    MessageDTO createErrorMessage(String errorMessage) {
        ObjectNode errorNode = JsonNodeFactory.instance.objectNode();
        errorNode.put("error", errorMessage);
        return new MessageDTO(MessageType.ERROR, errorNode);
    }

    private Uni<MessageDTO> startGame(MessageDTO message, WebSocketConnection connection)
            throws GameException {
        String lobbyId = message.getLobbyId();
        lobbyService.startGame(lobbyId);
        List<String> turnOrder = lobbyService.getLobbyById(lobbyId).getTurnOrder();
        gameService.createGameboard(lobbyId);
        ObjectNode payload = JsonNodeFactory.instance.objectNode()
                .put("lobbyId", lobbyId)
                .set("turnOrder", JsonNodeFactory.instance.arrayNode()
                        .addAll(turnOrder.stream()
                                .map(JsonNodeFactory.instance::textNode)
                                .toList()));

        MessageDTO startMsg = new MessageDTO(MessageType.START_GAME, payload);
        return connection.broadcast()
                .sendText(startMsg)
                .chain(i -> Uni.createFrom().item(startMsg));
    }


    Uni<MessageDTO> createGameBoard(MessageDTO message, WebSocketConnection connection) throws GameException {
        GameBoard board = gameService.createGameboard(message.getLobbyId());
        MessageDTO updateJson = new MessageDTO(MessageType.GAME_BOARD_JSON, null, message.getLobbyId(), board.getJson());
        return connection.broadcast().sendText(updateJson).chain(i -> Uni.createFrom().item(updateJson));

    }
}<|MERGE_RESOLUTION|>--- conflicted
+++ resolved
@@ -62,22 +62,14 @@
             return switch (message.getType()) {
                 case CREATE_LOBBY -> createLobby(message);
                 case JOIN_LOBBY -> joinLobby(message, connection);
-                case START_GAME -> startGame(message, connection);
                 case SET_USERNAME -> setUsername(message, connection);
                 case CREATE_GAME_BOARD ->
                         createGameBoard(message, connection); // TODO: Remove after regular game start is implemented
-<<<<<<< HEAD
-                case PLACE_SETTLEMENT -> placeSettlement(message, connection);
-                case PLACE_ROAD -> placeRoad(message, connection);
-                case ERROR, CONNECTION_SUCCESSFUL, CLIENT_DISCONNECTED, LOBBY_CREATED, LOBBY_UPDATED, PLAYER_JOINED,
-                     GAME_BOARD_JSON -> throw new GameException("Invalid client command");
-=======
                 case SET_ACTIVE_PLAYER -> setActivePlayer(message);
                 case PLACE_SETTLEMENT -> placeSettlement(message, connection);
                 case PLACE_ROAD -> placeRoad(message, connection);
                 case ERROR, CONNECTION_SUCCESSFUL, CLIENT_DISCONNECTED, LOBBY_CREATED, LOBBY_UPDATED, PLAYER_JOINED,
                      GAME_BOARD_JSON, GAME_WON -> throw new GameException("Invalid client command");
->>>>>>> d66f64d8
             };
         } catch (GameException ge) {
             logger.errorf("Unexpected Error occurred: message = %s, error = %s", message, ge.getMessage());
@@ -165,26 +157,6 @@
         return new MessageDTO(MessageType.ERROR, errorNode);
     }
 
-    private Uni<MessageDTO> startGame(MessageDTO message, WebSocketConnection connection)
-            throws GameException {
-        String lobbyId = message.getLobbyId();
-        lobbyService.startGame(lobbyId);
-        List<String> turnOrder = lobbyService.getLobbyById(lobbyId).getTurnOrder();
-        gameService.createGameboard(lobbyId);
-        ObjectNode payload = JsonNodeFactory.instance.objectNode()
-                .put("lobbyId", lobbyId)
-                .set("turnOrder", JsonNodeFactory.instance.arrayNode()
-                        .addAll(turnOrder.stream()
-                                .map(JsonNodeFactory.instance::textNode)
-                                .toList()));
-
-        MessageDTO startMsg = new MessageDTO(MessageType.START_GAME, payload);
-        return connection.broadcast()
-                .sendText(startMsg)
-                .chain(i -> Uni.createFrom().item(startMsg));
-    }
-
-
     Uni<MessageDTO> createGameBoard(MessageDTO message, WebSocketConnection connection) throws GameException {
         GameBoard board = gameService.createGameboard(message.getLobbyId());
         MessageDTO updateJson = new MessageDTO(MessageType.GAME_BOARD_JSON, null, message.getLobbyId(), board.getJson());
