--- conflicted
+++ resolved
@@ -64,11 +64,12 @@
                 case JOIN_LOBBY -> joinLobby(message, connection);
                 case START_GAME -> startGame(message, connection);
                 case SET_USERNAME -> setUsername(message, connection);
-                case CREATE_GAME_BOARD -> createGameBoard(message, connection); // TODO: Remove after regular game start is implemented
+                case CREATE_GAME_BOARD ->
+                        createGameBoard(message, connection); // TODO: Remove after regular game start is implemented
                 case PLACE_SETTLEMENT -> placeSettlement(message, connection);
                 case PLACE_ROAD -> placeRoad(message, connection);
-                case ERROR, CONNECTION_SUCCESSFUL, CLIENT_DISCONNECTED, LOBBY_CREATED, LOBBY_UPDATED, PLAYER_JOINED, GAME_BOARD_JSON  ->
-                        throw new GameException("Invalid client command");
+                case ERROR, CONNECTION_SUCCESSFUL, CLIENT_DISCONNECTED, LOBBY_CREATED, LOBBY_UPDATED, PLAYER_JOINED,
+                     GAME_BOARD_JSON -> throw new GameException("Invalid client command");
             };
         } catch (GameException ge) {
             logger.errorf("Unexpected Error occurred: message = %s, error = %s", message, ge.getMessage());
@@ -140,7 +141,6 @@
         return new MessageDTO(MessageType.ERROR, errorNode);
     }
 
-<<<<<<< HEAD
     private Uni<MessageDTO> startGame(MessageDTO message, WebSocketConnection connection)
             throws GameException {
         String lobbyId = message.getLobbyId();
@@ -160,12 +160,11 @@
                 .chain(i -> Uni.createFrom().item(startMsg));
     }
 
-=======
+
     Uni<MessageDTO> createGameBoard(MessageDTO message, WebSocketConnection connection) throws GameException {
         GameBoard board = gameService.createGameboard(message.getLobbyId());
-        MessageDTO updateJson =  new MessageDTO(MessageType.GAME_BOARD_JSON, null, message.getLobbyId(), board.getJson());
+        MessageDTO updateJson = new MessageDTO(MessageType.GAME_BOARD_JSON, null, message.getLobbyId(), board.getJson());
         return connection.broadcast().sendText(updateJson).chain(i -> Uni.createFrom().item(updateJson));
 
     }
->>>>>>> e76f9dd7
 }