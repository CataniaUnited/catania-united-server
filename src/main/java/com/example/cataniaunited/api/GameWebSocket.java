--- conflicted
+++ resolved
@@ -68,13 +68,8 @@
                 case SET_ACTIVE_PLAYER -> setActivePlayer(message);
                 case PLACE_SETTLEMENT -> placeSettlement(message, connection);
                 case PLACE_ROAD -> placeRoad(message, connection);
-<<<<<<< HEAD
-                case ERROR, CONNECTION_SUCCESSFUL, CLIENT_DISCONNECTED, LOBBY_CREATED, LOBBY_UPDATED, PLAYER_JOINED, GAME_BOARD_JSON, GAME_WON ->
-                        throw new GameException("Invalid client command");
-=======
                 case ERROR, CONNECTION_SUCCESSFUL, CLIENT_DISCONNECTED, LOBBY_CREATED, LOBBY_UPDATED, PLAYER_JOINED,
-                     GAME_BOARD_JSON -> throw new GameException("Invalid client command");
->>>>>>> 11c7848d
+                     GAME_BOARD_JSON, GAME_WON -> throw new GameException("Invalid client command");
             };
         } catch (GameException ge) {
             logger.errorf("Unexpected Error occurred: message = %s, error = %s", message, ge.getMessage());
@@ -106,22 +101,18 @@
         try {
             int position = Integer.parseInt(settlementPosition.toString());
             gameService.placeSettlement(message.getLobbyId(), message.getPlayer(), position);
-<<<<<<< HEAD
 
         } catch (NumberFormatException | GameException e) {
             throw new GameException("Invalid settlement position id: id = %s", settlementPosition.toString());
         }
+
         if (playerService.checkForWin(message.getPlayer())) {
             return gameService.broadcastWin(connection, message.getLobbyId(), message.getPlayer());
         }
-        MessageDTO update = new MessageDTO(MessageType.PLACE_SETTLEMENT, message.getPlayer(), message.getLobbyId());
-=======
-        } catch (NumberFormatException e) {
-            throw new GameException("Invalid settlement position id: id = %s", settlementPosition.toString());
-        }
+
         GameBoard updatedGameboard = gameService.getGameboardByLobbyId(message.getLobbyId());
         MessageDTO update = new MessageDTO(MessageType.PLACE_SETTLEMENT, message.getPlayer(), message.getLobbyId(), updatedGameboard.getJson());
->>>>>>> 11c7848d
+
         return connection.broadcast().sendText(update).chain(i -> Uni.createFrom().item(update));
     }
 
