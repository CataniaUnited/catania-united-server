--- conflicted
+++ resolved
@@ -1,14 +1,10 @@
 package com.example.cataniaunited.api;
 
-<<<<<<< HEAD
-import com.example.cataniaunited.game.board.GameBoard;
-=======
 import com.example.cataniaunited.dto.MessageDTO;
 import com.example.cataniaunited.dto.MessageType;
 import com.example.cataniaunited.player.Player;
 import com.example.cataniaunited.player.PlayerService;
 import com.example.cataniaunited.service.LobbyService;
->>>>>>> d68fb23e
 import io.quarkus.websockets.next.OnClose;
 import io.quarkus.websockets.next.OnOpen;
 import io.quarkus.websockets.next.OnTextMessage;
@@ -49,28 +45,12 @@
     }
 
     @OnTextMessage
-<<<<<<< HEAD
-    public Uni<String> onTextMessage(String message, WebSocketConnection connection) {
-        logger.infof("Received message from client %s: %s\n", connection.id(), message);
-        if(message.startsWith("generateBoard")){
-            logger.infof("Generating Board");
-            try {
-                int playerCount = Integer.parseInt(message.substring("generateBoard".length()).trim());
-                new GameBoard(playerCount);
-            } catch (NumberFormatException e){
-                logger.error("Cant Generate Board, cant extract numberOfLayers");
-            }
-        }
-        return Uni.createFrom().item(message);
-    }
-=======
     public Uni<MessageDTO> onTextMessage(MessageDTO message, WebSocketConnection connection) {
         logger.infof("Received message from client %s: %s", connection.id(), message.getType());
         if (message.getType() == MessageType.SET_USERNAME) {
             Player player = playerService.getPlayerByConnection(connection);
             if (player != null) {
                 player.setUsername(message.getPlayer());
->>>>>>> d68fb23e
 
                 List<String> allPlayers = playerService.getAllPlayers().stream()
                         .map(Player::getUsername).toList();
