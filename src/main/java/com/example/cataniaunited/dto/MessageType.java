package com.example.cataniaunited.dto;

public enum MessageType {

    //Server Messages
    CONNECTION_SUCCESSFUL,
    CLIENT_DISCONNECTED,
    ERROR,
    LOBBY_UPDATED,
    PLAYER_JOINED,
    LOBBY_CREATED,
    GAME_BOARD_JSON,
    DICE_RESULT,

    //Client Messages
    CREATE_LOBBY,
    JOIN_LOBBY,
    SET_USERNAME,
    SET_ACTIVE_PLAYER, //-> TODO: Remove after implementation of player order
    PLACE_SETTLEMENT,
    PLACE_ROAD,
    CREATE_GAME_BOARD,
<<<<<<< HEAD
    ROLL_DICE
=======
>>>>>>> 0c91cd74
}<|MERGE_RESOLUTION|>--- conflicted
+++ resolved
@@ -20,8 +20,5 @@
     PLACE_SETTLEMENT,
     PLACE_ROAD,
     CREATE_GAME_BOARD,
-<<<<<<< HEAD
     ROLL_DICE
-=======
->>>>>>> 0c91cd74
 }