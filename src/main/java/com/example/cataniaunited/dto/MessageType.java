package com.example.cataniaunited.dto;

public enum MessageType {

    //Server Messages
    CONNECTION_SUCCESSFUL,
    CLIENT_DISCONNECTED,
    ERROR,
    LOBBY_UPDATED,
    PLAYER_JOINED,
    LOBBY_CREATED,
<<<<<<< HEAD
    START_GAME,

=======
    GAME_BOARD_JSON,
>>>>>>> e76f9dd7

    //Client Messages
    CREATE_LOBBY,
    JOIN_LOBBY,
    SET_USERNAME,
    PLACE_SETTLEMENT,
    PLACE_ROAD,
    CREATE_GAME_BOARD
}<|MERGE_RESOLUTION|>--- conflicted
+++ resolved
@@ -9,12 +9,9 @@
     LOBBY_UPDATED,
     PLAYER_JOINED,
     LOBBY_CREATED,
-<<<<<<< HEAD
     START_GAME,
 
-=======
     GAME_BOARD_JSON,
->>>>>>> e76f9dd7
 
     //Client Messages
     CREATE_LOBBY,
