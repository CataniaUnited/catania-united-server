--- conflicted
+++ resolved
@@ -9,11 +9,8 @@
     LOBBY_UPDATED,
     PLAYER_JOINED,
     LOBBY_CREATED,
-<<<<<<< HEAD
     GAME_WON,
-=======
     GAME_BOARD_JSON,
->>>>>>> e76f9dd7
 
     //Client Messages
     CREATE_LOBBY,
