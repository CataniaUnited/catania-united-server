package com.example.cataniaunited.player;

import io.quarkus.websockets.next.WebSocketConnection;
import jakarta.enterprise.context.ApplicationScoped;

import java.util.List;
import java.util.concurrent.ConcurrentHashMap;

@ApplicationScoped
public class PlayerService {

<<<<<<< HEAD
    private static final ConcurrentHashMap<String, Player> playersByConnectionId = new ConcurrentHashMap<>();
=======
    public static final int WIN_THRESHOLD = 10;

    private static final ConcurrentHashMap<String, Player> players = new ConcurrentHashMap<>();
>>>>>>> 3cf4022b
    private static final ConcurrentHashMap<String, Player> playersById = new ConcurrentHashMap<>();

    public Player addPlayer(WebSocketConnection connection) {
        Player player = new Player(connection);
<<<<<<< HEAD
        playersByConnectionId.put(connection.id(), player);
=======
        players.put(connection.id(), player);
>>>>>>> 3cf4022b
        playersById.put(player.getUniqueId(), player);
        return player;
    }

    public Player getPlayerByConnection(WebSocketConnection connection) {
        return playersByConnectionId.get(connection.id());
    }

<<<<<<< HEAD
    public Player getPlayerById(String id){return playersById.get(id);}
=======
    public Player getPlayerById(String playerId) {
        return playersById.get(playerId);
    }
>>>>>>> 3cf4022b

    public List<Player> getAllPlayers() {
        return playersByConnectionId.values().stream().toList();
    }

    public void removePlayerByConnectionId(WebSocketConnection connection) {
        Player player = playersByConnectionId.remove(connection.id());
        if (player == null)
            return;

        playersById.remove(player.getUniqueId());
    }

<<<<<<< HEAD
    public static void clearAllPlayersForTesting() {
        playersByConnectionId.clear();
        playersById.clear();
=======
    public void removePlayer(WebSocketConnection connection) {
        Player removed = players.remove(connection.id());
        if (removed != null) {
            playersById.remove(removed.getUniqueId());
        }
    }

    public void addVictoryPoints(String playerId, int points) {
        Player player = getPlayerById(playerId);
        if (player != null) {
            player.addVictoryPoints(points);
        }
    }

    public boolean checkForWin(String playerId) {
        Player player = getPlayerById(playerId);
        return player != null && player.getVictoryPoints() >= WIN_THRESHOLD;
>>>>>>> 3cf4022b
    }


}<|MERGE_RESOLUTION|>--- conflicted
+++ resolved
@@ -9,22 +9,13 @@
 @ApplicationScoped
 public class PlayerService {
 
-<<<<<<< HEAD
     private static final ConcurrentHashMap<String, Player> playersByConnectionId = new ConcurrentHashMap<>();
-=======
+    private static final ConcurrentHashMap<String, Player> playersById = new ConcurrentHashMap<>();
     public static final int WIN_THRESHOLD = 10;
-
-    private static final ConcurrentHashMap<String, Player> players = new ConcurrentHashMap<>();
->>>>>>> 3cf4022b
-    private static final ConcurrentHashMap<String, Player> playersById = new ConcurrentHashMap<>();
 
     public Player addPlayer(WebSocketConnection connection) {
         Player player = new Player(connection);
-<<<<<<< HEAD
         playersByConnectionId.put(connection.id(), player);
-=======
-        players.put(connection.id(), player);
->>>>>>> 3cf4022b
         playersById.put(player.getUniqueId(), player);
         return player;
     }
@@ -33,13 +24,7 @@
         return playersByConnectionId.get(connection.id());
     }
 
-<<<<<<< HEAD
     public Player getPlayerById(String id){return playersById.get(id);}
-=======
-    public Player getPlayerById(String playerId) {
-        return playersById.get(playerId);
-    }
->>>>>>> 3cf4022b
 
     public List<Player> getAllPlayers() {
         return playersByConnectionId.values().stream().toList();
@@ -53,13 +38,13 @@
         playersById.remove(player.getUniqueId());
     }
 
-<<<<<<< HEAD
     public static void clearAllPlayersForTesting() {
         playersByConnectionId.clear();
         playersById.clear();
-=======
+    }
+    
     public void removePlayer(WebSocketConnection connection) {
-        Player removed = players.remove(connection.id());
+        Player removed = playersByConnectionId.remove(connection.id());
         if (removed != null) {
             playersById.remove(removed.getUniqueId());
         }
@@ -75,7 +60,6 @@
     public boolean checkForWin(String playerId) {
         Player player = getPlayerById(playerId);
         return player != null && player.getVictoryPoints() >= WIN_THRESHOLD;
->>>>>>> 3cf4022b
     }
 
 
