package com.example.cataniaunited.player;

import com.example.cataniaunited.exception.GameException;
import com.example.cataniaunited.exception.ui.InsufficientResourcesException;
import com.example.cataniaunited.game.board.ports.Port;
import com.example.cataniaunited.game.board.tile_list_builder.TileType;
import io.quarkus.websockets.next.WebSocketConnection;

import java.util.HashMap;
import java.util.HashSet;
import java.util.Map;
import java.util.Objects;
import java.util.Random;
import java.util.Set;
import java.util.UUID;

/**
 * Represents a player in the Catan game.
 * Manages player-specific information such as username, unique ID, WebSocket connection,
 * victory points, and resources.
 */
public class Player {

    private String username;
    private final String uniqueId;
    private final WebSocketConnection connection;
    private int victoryPoints = 0;
    HashMap<TileType, Integer> resources = new HashMap<>();

    final Set<Port> accessiblePorts = new HashSet<>();

    /**
     * Default constructor. Creates a player with a random username and a unique ID.
     * The WebSocket connection will be null.
     */
    public Player() {
        this.uniqueId = UUID.randomUUID().toString();
        this.username = "RandomPlayer_" + new Random().nextInt(10000);
        this.connection = null;
    }

    /**
     * Constructs a player associated with a WebSocket connection.
     * Generates a random username and a unique ID.
     *
     * @param connection The {@link WebSocketConnection} for this player.
     */
    public Player(WebSocketConnection connection) {
        this.uniqueId = UUID.randomUUID().toString();
        this.username = "RandomPlayer_" + new Random().nextInt(10000);
        this.connection = connection;
    }

    /**
     * Constructs a player with a specified username.
     * Generates a unique ID. The WebSocket connection will be null.
     * Initializes resources.
     *
     * @param username The desired username for the player.
     */
    public Player(String username) {
        this.username = username;
        this.uniqueId = UUID.randomUUID().toString();
        this.connection = null;
    }

    /**
     * Constructs a player with a specified username and WebSocket connection.
     * Generates a unique ID.
     * Initializes resources.
     *
     * @param username   The desired username for the player.
     * @param connection The {@link WebSocketConnection} for this player.
     */
    public Player(String username, WebSocketConnection connection) {
        this.username = username;
        this.uniqueId = UUID.randomUUID().toString();
        this.connection = connection;
<<<<<<< HEAD
        initializeResources();
    }

    /**
     * Initializes the player's resources with default starting amounts for each {@link TileType}.
     */
    void initializeResources() {
        for (TileType resource : TileType.values()) {
            if (resource == TileType.DESERT)
                continue; // No DESERT resource
            resources.put(resource, resource.getInitialAmount());
        }
=======
>>>>>>> e048daf3
    }

    public String getUsername() {
        return username;
    }

    public void setUsername(String username) {
        this.username = username;
    }

    public String getUniqueId() {
        return uniqueId;
    }

    public int getVictoryPoints() {
        return victoryPoints;
    }

    public void resetVictoryPoints() {
        this.victoryPoints = 0;
    }

    public void addPort(Port port) {
        if (port == null) {
            throw new IllegalArgumentException("Port can't be null");
        }

        accessiblePorts.add(port);
    }

    /**
     * Adds a specified number of victory points to the player's total.
     *
     * @param victoryPoints The number of victory points to add.
     */
    public void addVictoryPoints(int victoryPoints) {
        this.victoryPoints += victoryPoints;
    }


    public WebSocketConnection getConnection() {
        return connection;
    }

    /**
     * Gets the count of a specific resource type held by the player.
     *
     * @param type The {@link TileType} of the resource.
     * @return The amount of the specified resource the player has. (0 if not tracked)
     */
    public int getResourceCount(TileType type) {
        return resources.getOrDefault(type, 0);
    }

    @Override
    public String toString() {
        return "Player{" +
                "username='" + username + '\'' +
                ", uniqueId='" + uniqueId + '\'' +
                ", connectionId='" + (connection != null ? connection.id() : "null") + '\'' +
                '}';
    }

    /**
     * Adds a specified amount of a resource to the player's
     * Does nothing if the resource type is null or DESERT.
     *
     * @param resource The {@link TileType} of the resource to receive.
     * @param amount   The amount of the resource to add.
     */
    public void receiveResource(TileType resource, int amount) {
        if (resource == null || resource == TileType.DESERT)
            return;

        int resourceCount = getResourceCount(resource);
        resources.put(resource, resourceCount + amount);
    }

    /**
     * Removes a specified amount of a resource from the player's inventory.
     * Does nothing if the resource type is null or DESERT.
     *
     * @param resource The {@link TileType} of the resource to remove.
     * @param amount   The amount of the resource to remove.
     * @throws GameException                  if the resource type is invalid.
     * @throws InsufficientResourcesException if the player does not have enough of the resource.
     */
    public void removeResource(TileType resource, int amount) throws GameException {
        if (resource == null || resource == TileType.DESERT)
            return;

        int resourceCount = getResourceCount(resource) - amount;
        if (resourceCount < 0) {
            throw new InsufficientResourcesException();
        }
        resources.put(resource, resourceCount);
    }

    public Map<TileType, Integer> getResources() {
        return resources;
    }

    /**
     * Compares this Player object to another object for equality.
     * Two players are considered equal if their unique IDs are the same.
     *
     * @param o The object to compare with.
     * @return true if the objects are equal, false otherwise.
     */
    @Override
    public boolean equals(Object o) {
        if (this == o) return true; // Optimization
        if (o == null || getClass() != o.getClass()) return false;
        Player player = (Player) o;
        return Objects.equals(uniqueId, player.uniqueId);
    }

    /**
     * Generates a hash code for this Player object.
     * Based on the player's unique ID.
     *
     * @return The hash code.
     */
    @Override
    public int hashCode() {
        return Objects.hashCode(uniqueId);
    }
}<|MERGE_RESOLUTION|>--- conflicted
+++ resolved
@@ -76,21 +76,6 @@
         this.username = username;
         this.uniqueId = UUID.randomUUID().toString();
         this.connection = connection;
-<<<<<<< HEAD
-        initializeResources();
-    }
-
-    /**
-     * Initializes the player's resources with default starting amounts for each {@link TileType}.
-     */
-    void initializeResources() {
-        for (TileType resource : TileType.values()) {
-            if (resource == TileType.DESERT)
-                continue; // No DESERT resource
-            resources.put(resource, resource.getInitialAmount());
-        }
-=======
->>>>>>> e048daf3
     }
 
     public String getUsername() {
