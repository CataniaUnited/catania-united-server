--- conflicted
+++ resolved
@@ -1,10 +1,9 @@
 package com.example.cataniaunited.player;
 
-<<<<<<< HEAD
 import com.example.cataniaunited.dto.MessageDTO;
-=======
+
 import com.fasterxml.jackson.databind.ObjectMapper;
->>>>>>> 56a063d3
+
 import com.example.cataniaunited.game.board.tile_list_builder.TileType;
 import com.fasterxml.jackson.databind.ObjectMapper;
 import com.fasterxml.jackson.databind.node.JsonNodeFactory;
@@ -83,7 +82,7 @@
         this.victoryPoints += victoryPoints;
     }
 
-<<<<<<< HEAD
+
     public WebSocketConnection getConnection() {
         return connection;
     }
@@ -104,14 +103,13 @@
         } catch (Exception e) {
             LOG.errorf(e, "Failed to serialise DTO for player %s", uniqueId);
         }
-=======
+
     public ObjectNode toJson() {
         ObjectMapper mapper = new ObjectMapper();
         ObjectNode playerNode = mapper.createObjectNode();
         playerNode.put("username", this.username);
         playerNode.put("victoryPoints", this.victoryPoints);
         return playerNode;
->>>>>>> 56a063d3
     }
 
     public int getResourceCount(TileType type) {
