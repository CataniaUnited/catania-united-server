--- conflicted
+++ resolved
@@ -1,11 +1,8 @@
 package com.example.cataniaunited.player;
 
-<<<<<<< HEAD
 import com.fasterxml.jackson.databind.ObjectMapper;
-=======
 import com.example.cataniaunited.game.board.tile_list_builder.TileType;
 import com.fasterxml.jackson.databind.node.JsonNodeFactory;
->>>>>>> 5a43f4ed
 import com.fasterxml.jackson.databind.node.ObjectNode;
 import io.quarkus.websockets.next.WebSocketConnection;
 
@@ -72,7 +69,6 @@
     public void addVictoryPoints(int victoryPoints) {
         this.victoryPoints += victoryPoints;
     }
-<<<<<<< HEAD
 
     public ObjectNode toJson() {
         ObjectMapper mapper = new ObjectMapper();
@@ -82,11 +78,10 @@
         return playerNode;
     }
 
-=======
     public int getResourceCount(TileType type) {
         return resources.getOrDefault(type, 0);
     }
->>>>>>> 5a43f4ed
+
     @Override
     public String toString() {
         return "Player{" +
