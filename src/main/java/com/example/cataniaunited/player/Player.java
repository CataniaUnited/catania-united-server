--- conflicted
+++ resolved
@@ -1,14 +1,7 @@
 package com.example.cataniaunited.player;
 
-<<<<<<< HEAD
-import com.example.cataniaunited.dto.MessageDTO;
-
-import com.fasterxml.jackson.databind.ObjectMapper;
-
-=======
 import com.example.cataniaunited.exception.GameException;
 import com.example.cataniaunited.exception.InsufficientResourcesException;
->>>>>>> 44a24672
 import com.example.cataniaunited.game.board.tile_list_builder.TileType;
 import com.fasterxml.jackson.databind.ObjectMapper;
 import com.fasterxml.jackson.databind.node.JsonNodeFactory;
@@ -18,17 +11,9 @@
 
 import java.util.HashMap;
 import java.util.Map;
-import java.util.Random;
-import java.util.UUID;
-
-<<<<<<< HEAD
-=======
-import java.util.HashMap;
-import java.util.Map;
 import java.util.Objects;
 import java.util.Random;
 import java.util.UUID;
->>>>>>> 44a24672
 
 public class Player {
 
@@ -140,14 +125,6 @@
                 '}';
     }
 
-<<<<<<< HEAD
-    public void getResource(TileType resource, int amount) {
-        if (resource == TileType.WASTE)
-            return;
-
-        Integer resourceCount = resources.get(resource);
-        resources.put(resource, resourceCount + amount);
-=======
     public void receiveResource(TileType resource, int amount) {
         if (resource == null || resource == TileType.WASTE)
             return;
@@ -165,7 +142,6 @@
             throw new InsufficientResourcesException();
         }
         resources.put(resource, resourceCount);
->>>>>>> 44a24672
     }
 
     public ObjectNode getResourceJSON() {
