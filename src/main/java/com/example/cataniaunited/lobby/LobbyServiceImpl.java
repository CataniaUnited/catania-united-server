package com.example.cataniaunited.lobby;

import com.example.cataniaunited.dto.MessageDTO;
import com.example.cataniaunited.exception.GameException;
<<<<<<< HEAD
=======
import com.example.cataniaunited.exception.ui.DiceRollException;
import com.example.cataniaunited.exception.ui.InvalidTurnException;
import com.example.cataniaunited.fi.LobbyAction;
import com.example.cataniaunited.player.Player;
>>>>>>> e9d149f9
import com.example.cataniaunited.player.PlayerColor;
import com.example.cataniaunited.player.PlayerService;
import io.smallrye.mutiny.Uni;
import jakarta.enterprise.context.ApplicationScoped;
import jakarta.inject.Inject;
import org.jboss.logging.Logger;

import java.security.SecureRandom;
import java.util.ArrayList;
import java.util.List;
import java.util.Map;
import java.util.concurrent.ConcurrentHashMap;

/**
 * Implementation of the {@link LobbyService} interface.
 * Manages game lobbies using a concurrent map for storage.
 * <br>
 * Important: This Service is Application Scoped which means it is a Singleton that handles
 * all existing Lobbies, there should be no lengthy calculations in this Class to ensure that
 * different Clients don't experience long waits.
 */
@ApplicationScoped
public class LobbyServiceImpl implements LobbyService {

    private static final Logger logger = Logger.getLogger(LobbyServiceImpl.class);
    private final Map<String, Lobby> lobbies = new ConcurrentHashMap<>();
    private static final SecureRandom secureRandom = new SecureRandom();

    @Inject
    PlayerService playerService;

    /**
     * {@inheritDoc}
     * Creates a new lobby, assigns a color to the host, and stores the lobby.
     */
    @Override
    public String createLobby(String hostPlayer) {
        String lobbyId;
        do {
            lobbyId = generateLobbyId();
        } while (lobbies.containsKey(lobbyId));
        Lobby lobby = new Lobby(lobbyId, hostPlayer);
        setPlayerColor(lobby, hostPlayer); // Assign a color to the host
        lobbies.put(lobbyId, lobby);
        logger.infof("Lobby created: ID=%s, Host=%s", lobbyId, hostPlayer);
        return lobbyId;
    }

    /**
     * {@inheritDoc}
     * Generates a 6-character ID consisting of 3 random letters and 3 random numbers, in a random order.
     */
    @Override
    public String generateLobbyId() {
        String letters = getRandomCharacters("abcdefghijklmnopqrstuvwxyz", 3);
        String numbers = getRandomCharacters("0123456789", 3);
        return secureRandom.nextBoolean() ? letters + numbers : numbers + letters;
    }

    /**
     * Generates a random string of a specified length from a given set of characters.
     *
     * @param characters The string of characters to choose from.
     * @param length     The desired length of the random string.
     * @return A randomly generated string.
     */
    private String getRandomCharacters(String characters, int length) {
        StringBuilder stringBuilder = new StringBuilder();
        for (int i = 0; i < length; i++) {
            int index = secureRandom.nextInt(characters.length());
            stringBuilder.append(characters.charAt(index));
        }
        return stringBuilder.toString();
    }

    /**
     * {@inheritDoc}
     */
    @Override
    public List<String> getOpenLobbies() {
        List<String> openLobbies = new ArrayList<>(lobbies.keySet());
        logger.infof("Current open lobbies: %s", openLobbies);
        return openLobbies;
    }

    /**
     * {@inheritDoc}
     * If joining is successful, a color is assigned to the player.
     *
     * @throws GameException if the lobby is not found.
     */
    @Override
    public boolean joinLobbyByCode(String lobbyId, String player) {
        try {
            Lobby lobby = getLobbyById(lobbyId);
            PlayerColor assignedColor = setPlayerColor(lobby, player);
            if (assignedColor == null) {
                return false;
            }
<<<<<<< HEAD
=======
            lobby.addPlayer(player);
            logger.infof("Player %s joined lobby %s with color %s", player, lobbyId, assignedColor);
            return true;
>>>>>>> e9d149f9
        } catch (GameException ge) {
            logger.errorf(ge, "Invalid or expired lobby ID: %s", lobbyId);
        }
        return false;
    }

    /**
     * Assigns an available color to a player within a specific lobby.
     *
     * @param lobby  The {@link Lobby} where the player is.
     * @param player The ID of the player to assign a color to.
     * @return The assigned {@link PlayerColor}, or null if no colors are available.
     */
    protected PlayerColor setPlayerColor(Lobby lobby, String player) {
        PlayerColor assignedColor = lobby.assignAvailableColor();
        if (assignedColor == null) {
            logger.warnf("No colors available for new players in lobby %s.", lobby.getLobbyId());
            return null;
        }
        lobby.setPlayerColor(player, assignedColor);
        return assignedColor;
    }

    /**
     * {@inheritDoc}
     * Restores the player's color to the available pool if they had one.
     */
    @Override
    public void removePlayerFromLobby(String lobbyId, String player) throws GameException {
        Lobby lobby = getLobbyById(lobbyId);
        PlayerColor color = lobby.getPlayerColor(player);
        if (color != null) {
            lobby.restoreColor(color);
            logger.infof("Color %s returned to pool from player %s", color, player);
        }
        lobby.removePlayer(player);
        lobby.removePlayerColor(player);
        logger.infof("Player %s removed from lobby %s", player, lobbyId);
    }

    /**
     * {@inheritDoc}
     */
    @Override
    public Lobby getLobbyById(String lobbyId) throws GameException {
        Lobby lobby = lobbies.get(lobbyId);
        if (lobby == null) {
            logger.errorf("Lobby not found: id = %s", lobbyId);
            throw new GameException("Lobby with id %s not found", lobbyId);
        }
        return lobby;
    }

    private void executeLobbyCheck(String lobbyId, LobbyAction action) throws GameException {
        Lobby lobby = getLobbyById(lobbyId);
        action.execute(lobby);
    }

    /**
     * {@inheritDoc}
     *
     * @throws GameException if the lobby is not found or it is not the players turn.
     */
    @Override
    public void checkPlayerTurn(String lobbyId, String playerId) throws GameException {
        executeLobbyCheck(lobbyId, lobby -> checkPlayerTurn(lobby, playerId));
    }

    private void checkPlayerTurn(Lobby lobby, String playerId) throws GameException {
        if (!lobby.isPlayerTurn(playerId)) {
            logger.errorf("It is not the players turn: playerId=%s, lobbyId=%s", playerId, lobby.getLobbyId());
            throw new InvalidTurnException();
        }
    }

    @Override
    public void checkPlayerDiceRoll(String lobbyId, String playerId) throws GameException {
        executeLobbyCheck(lobbyId, lobby -> {
            checkPlayerTurn(lobby, playerId);
            if (!lobby.mayRollDice(playerId)) {
                throw new DiceRollException();
            }
        });
    }

    @Override
    public void updateLatestDiceRoll(String lobbyId, String playerId) throws GameException {
        Lobby lobby = getLobbyById(lobbyId);
        lobby.updateLatestDiceRollOfPlayer(playerId);
    }

    /**
     * {@inheritDoc}
     *
     * @throws GameException if the lobby is not found or the player has no assigned color.
     */
    @Override
    public PlayerColor getPlayerColor(String lobbyId, String playerId) throws GameException {
        Lobby lobby = getLobbyById(lobbyId);
        PlayerColor playerColor = lobby.getPlayerColor(playerId);
        if (playerColor == null) {
            throw new GameException("No color for player found: playerId=%s, lobbyId=%s", playerId, lobbyId);
        }
        return playerColor;
    }


    /**
     * {@inheritDoc}
     * Uses {@link PlayerService} to get actual Player objects to send messages.
     */
    @Override
    public Uni<MessageDTO> notifyPlayers(String lobbyId, MessageDTO dto) {
        try {
            logger.debugf("Notifying players in lobby: lobbyId=%s, message=%s", lobbyId, dto);
            Lobby lobby = getLobbyById(lobbyId);
            List<Uni<Void>> sendUnis = lobby.getPlayers()
                    .stream()
                    .map(playerId -> playerService.sendMessageToPlayer(playerId, dto))
                    .toList();

            return Uni.join().all(sendUnis)
                    .andFailFast()
                    .onFailure()
                    .invoke(err -> logger.errorf(err, "One or more messages failed to send in lobby: lobbyId = %s, error = %s", lobbyId, err.getMessage()))
                    .replaceWith(dto);
        } catch (GameException ge) {
            logger.errorf(ge, "Error notifying players: lobbyId = %s, error = %s", lobbyId, ge.getMessage());
            return Uni.createFrom().failure(ge);
        }
    }

    @Override
    public String nextTurn(String lobbyId, String playerId) throws GameException {
        Lobby lobby = getLobbyById(lobbyId);
        lobby.nextPlayerTurn();
        return lobby.getActivePlayer();
    }


    /**
     * {@inheritDoc}
     */
    @Override
    public void clearLobbies() {
        lobbies.clear();
        logger.info("All lobbies have been cleared.");
    }
}<|MERGE_RESOLUTION|>--- conflicted
+++ resolved
@@ -2,13 +2,9 @@
 
 import com.example.cataniaunited.dto.MessageDTO;
 import com.example.cataniaunited.exception.GameException;
-<<<<<<< HEAD
-=======
 import com.example.cataniaunited.exception.ui.DiceRollException;
 import com.example.cataniaunited.exception.ui.InvalidTurnException;
 import com.example.cataniaunited.fi.LobbyAction;
-import com.example.cataniaunited.player.Player;
->>>>>>> e9d149f9
 import com.example.cataniaunited.player.PlayerColor;
 import com.example.cataniaunited.player.PlayerService;
 import io.smallrye.mutiny.Uni;
@@ -108,12 +104,9 @@
             if (assignedColor == null) {
                 return false;
             }
-<<<<<<< HEAD
-=======
             lobby.addPlayer(player);
             logger.infof("Player %s joined lobby %s with color %s", player, lobbyId, assignedColor);
             return true;
->>>>>>> e9d149f9
         } catch (GameException ge) {
             logger.errorf(ge, "Invalid or expired lobby ID: %s", lobbyId);
         }
